<?xml version="1.0" encoding="utf-8"?>
<!DOCTYPE TS>
<TS version="2.1">
<context>
    <name>ACLEditor</name>
    <message>
        <source>Deny</source>
        <translation type="unfinished"></translation>
    </message>
    <message>
        <source>Allow</source>
        <translation type="unfinished"></translation>
    </message>
    <message>
        <source>Allow %1</source>
        <translation type="unfinished"></translation>
    </message>
    <message>
        <source>Deny %1</source>
        <translation type="unfinished"></translation>
    </message>
    <message>
        <source>Mumble - Add channel</source>
        <translation type="unfinished"></translation>
    </message>
    <message>
        <source>Default server value</source>
        <translation type="unfinished"></translation>
    </message>
    <message>
        <source>Failed: Invalid channel</source>
        <translation type="unfinished"></translation>
    </message>
    <message>
        <source>Mumble - Edit %1</source>
        <translation type="unfinished"></translation>
    </message>
    <message>
        <source>ID: %1</source>
        <translation type="unfinished"></translation>
    </message>
    <message>
        <source>This grants the %1 privilege. If a privilege is both allowed and denied, it is denied.&lt;br /&gt;%2</source>
        <translation type="unfinished"></translation>
    </message>
    <message>
        <source>Channel must have a name</source>
        <translation type="unfinished"></translation>
    </message>
    <message>
        <source>This revokes the %1 privilege. If a privilege is both allowed and denied, it is denied.&lt;br /&gt;%2</source>
        <translation type="unfinished"></translation>
    </message>
    <message>
        <source>Dialog</source>
        <translation type="unfinished"></translation>
    </message>
    <message>
        <source>Name</source>
        <translation type="unfinished"></translation>
    </message>
    <message>
        <source>Enter the channel name here.</source>
        <translation type="unfinished"></translation>
    </message>
    <message>
        <source>Description</source>
        <translation type="unfinished"></translation>
    </message>
    <message>
        <source>Password</source>
        <translation type="unfinished"></translation>
    </message>
    <message>
        <source>Enter the channel password here.</source>
        <translation type="unfinished"></translation>
    </message>
    <message>
        <source>Check to create a temporary channel.</source>
        <translation type="unfinished"></translation>
    </message>
    <message>
        <source>Temporary</source>
        <translation type="unfinished"></translation>
    </message>
    <message>
        <source>&lt;b&gt;Position&lt;/b&gt;&lt;br/&gt;
This value enables you to change the way Mumble arranges the channels in the tree. A channel with a higher &lt;i&gt;Position&lt;/i&gt; value will always be placed below one with a lower value and the other way around. If the &lt;i&gt;Position&lt;/i&gt; value of two channels is equal they will get sorted alphabetically by their name.</source>
        <oldsource>&lt;b&gt;Position&lt;/b&gt;&lt;br/&gt;
This value enables you to change the way mumble arranges the channels in the tree. A channel with a higher &lt;i&gt;Position&lt;/i&gt; value will always be placed below one with a lower value and the other way around. If the &lt;i&gt;Position&lt;/i&gt; value of two channels is equal they will get sorted alphabetically by their name.</oldsource>
        <translation type="unfinished"></translation>
    </message>
    <message>
        <source>Position</source>
        <translation type="unfinished"></translation>
    </message>
    <message>
        <source>&amp;Groups</source>
        <translation type="unfinished"></translation>
    </message>
    <message>
        <source>Group</source>
        <translation type="unfinished"></translation>
    </message>
    <message>
        <source>List of groups</source>
        <translation type="unfinished"></translation>
    </message>
    <message>
        <source>Remove selected group</source>
        <translation type="unfinished"></translation>
    </message>
    <message>
        <source>Remove</source>
        <translation type="unfinished"></translation>
    </message>
    <message>
        <source>Inherit group members from parent</source>
        <translation type="unfinished"></translation>
    </message>
    <message>
        <source>Inherit</source>
        <translation type="unfinished"></translation>
    </message>
    <message>
        <source>Make group inheritable to sub-channels</source>
        <translation type="unfinished"></translation>
    </message>
    <message>
        <source>Inheritable</source>
        <translation type="unfinished"></translation>
    </message>
    <message>
        <source>Group was inherited from parent channel</source>
        <translation type="unfinished"></translation>
    </message>
    <message>
        <source>Inherited</source>
        <translation type="unfinished"></translation>
    </message>
    <message>
        <source>Members</source>
        <translation type="unfinished"></translation>
    </message>
    <message>
        <source>Add</source>
        <translation type="unfinished"></translation>
    </message>
    <message>
        <source>Add member to group</source>
        <translation type="unfinished"></translation>
    </message>
    <message>
        <source>Remove member from group</source>
        <translation type="unfinished"></translation>
    </message>
    <message>
        <source>&amp;ACL</source>
        <translation type="unfinished"></translation>
    </message>
    <message>
        <source>Active ACLs</source>
        <translation type="unfinished"></translation>
    </message>
    <message>
        <source>List of entries</source>
        <translation type="unfinished"></translation>
    </message>
    <message>
        <source>Inherit ACL of parent?</source>
        <translation type="unfinished"></translation>
    </message>
    <message>
        <source>This sets whether or not the ACL up the chain of parent channels are applied to this object. Only those entries that are marked in the parent as &quot;Apply to sub-channels&quot; will be inherited.</source>
        <translation type="unfinished"></translation>
    </message>
    <message>
        <source>Inherit ACLs</source>
        <translation type="unfinished"></translation>
    </message>
    <message>
        <source>Move entry up</source>
        <translation type="unfinished"></translation>
    </message>
    <message>
        <source>This moves the entry up in the list. As entries are evaluated in order, this may change the effective permissions of users. You cannot move an entry above an inherited entry, if you really need that you&apos;ll have to duplicate the inherited entry.</source>
        <translation type="unfinished"></translation>
    </message>
    <message>
        <source>&amp;Up</source>
        <translation type="unfinished"></translation>
    </message>
    <message>
        <source>Move entry down</source>
        <translation type="unfinished"></translation>
    </message>
    <message>
        <source>This moves the entry down in the list. As entries are evaluated in order, this may change the effective permissions of users.</source>
        <translation type="unfinished"></translation>
    </message>
    <message>
        <source>&amp;Down</source>
        <translation type="unfinished"></translation>
    </message>
    <message>
        <source>Add new entry</source>
        <translation type="unfinished"></translation>
    </message>
    <message>
        <source>This adds a new entry, initially set with no permissions and applying to all.</source>
        <translation type="unfinished"></translation>
    </message>
    <message>
        <source>&amp;Add</source>
        <translation type="unfinished"></translation>
    </message>
    <message>
        <source>Remove entry</source>
        <translation type="unfinished"></translation>
    </message>
    <message>
        <source>This removes the currently selected entry.</source>
        <translation type="unfinished"></translation>
    </message>
    <message>
        <source>&amp;Remove</source>
        <translation type="unfinished"></translation>
    </message>
    <message>
        <source>Context</source>
        <translation type="unfinished"></translation>
    </message>
    <message>
        <source>Entry should apply to this channel.</source>
        <oldsource>Entry should apply to this channel</oldsource>
        <translation type="unfinished"></translation>
    </message>
    <message>
        <source>This makes the entry apply to this channel.</source>
        <translation type="unfinished"></translation>
    </message>
    <message>
        <source>Applies to this channel</source>
        <translation type="unfinished"></translation>
    </message>
    <message>
        <source>Entry should apply to sub-channels.</source>
        <translation type="unfinished"></translation>
    </message>
    <message>
        <source>Add new group</source>
        <translation type="unfinished"></translation>
    </message>
    <message>
        <source>&lt;b&gt;Add&lt;/b&gt;&lt;br/&gt;
Add a new group.</source>
        <translation type="unfinished"></translation>
    </message>
    <message>
        <source>Inherited members</source>
        <translation type="unfinished"></translation>
    </message>
    <message>
        <source>Contains the list of members added to the group by this channel.</source>
        <translation type="unfinished"></translation>
    </message>
    <message>
        <source>Contains a list of members whose group membership will not be inherited from the parent channel.</source>
        <translation type="unfinished"></translation>
    </message>
    <message>
        <source>Contains the list of members inherited by other channels.</source>
        <translation type="unfinished"></translation>
    </message>
    <message>
        <source>Type in the name of a user you wish to add to the group and click Add.</source>
        <translation type="unfinished"></translation>
    </message>
    <message>
        <source>Type in the name of a user you wish to remove from the group and click Add.</source>
        <translation type="unfinished"></translation>
    </message>
    <message>
        <source>Exclude</source>
        <translation type="unfinished"></translation>
    </message>
    <message>
        <source>Excluded members</source>
        <translation type="unfinished"></translation>
    </message>
    <message>
        <source>This makes the entry apply to sub-channels of this channel.</source>
        <translation type="unfinished"></translation>
    </message>
    <message>
        <source>Applies to sub-channels</source>
        <translation type="unfinished"></translation>
    </message>
    <message>
        <source>Permissions</source>
        <translation type="unfinished"></translation>
    </message>
    <message>
        <source>User/Group</source>
        <translation type="unfinished"></translation>
    </message>
    <message>
        <source>Group this entry applies to</source>
        <translation type="unfinished"></translation>
    </message>
    <message>
        <source>User ID</source>
        <translation type="unfinished"></translation>
    </message>
    <message>
        <source>User this entry applies to</source>
        <translation type="unfinished"></translation>
    </message>
    <message>
        <source>This controls which user this entry applies to. Just type in the user name and hit enter to query the server for a match.</source>
        <translation type="unfinished"></translation>
    </message>
    <message>
        <source>&amp;Properties</source>
        <translation type="unfinished"></translation>
    </message>
    <message>
        <source>&lt;b&gt;Name&lt;/b&gt;&lt;br /&gt;Enter the channel name in this field. The name has to comply with the restriction imposed by the server you are connected to.</source>
        <translation type="unfinished"></translation>
    </message>
    <message>
        <source>&lt;b&gt;Temporary&lt;/b&gt;&lt;br /&gt;
When checked the channel created will be marked as temporary. This means when the last player leaves it the channel will be automatically deleted by the server.</source>
        <translation type="unfinished"></translation>
    </message>
    <message>
        <source>&lt;b&gt;Group&lt;/b&gt;&lt;br /&gt;
These are all the groups currently defined for the channel. To create a new group, just type in the name and press enter.</source>
        <translation type="unfinished"></translation>
    </message>
    <message>
        <source>&lt;b&gt;Remove&lt;/b&gt;&lt;br /&gt;This removes the currently selected group. If the group was inherited, it will not be removed from the list, but all local information about the group will be cleared.</source>
        <translation type="unfinished"></translation>
    </message>
    <message>
        <source>&lt;b&gt;Inherit&lt;/b&gt;&lt;br /&gt;This inherits all the members in the group from the parent, if the group is marked as &lt;i&gt;Inheritable&lt;/i&gt; in the parent channel.</source>
        <translation type="unfinished"></translation>
    </message>
    <message>
        <source>&lt;b&gt;Inheritable&lt;/b&gt;&lt;br /&gt;This makes this group inheritable to sub-channels. If the group is non-inheritable, sub-channels are still free to create a new group with the same name.</source>
        <translation type="unfinished"></translation>
    </message>
    <message>
        <source>&lt;b&gt;Inherited&lt;/b&gt;&lt;br /&gt;This indicates that the group was inherited from the parent channel. You cannot edit this flag, it&apos;s just for information.</source>
        <translation type="unfinished"></translation>
    </message>
    <message>
        <source>&lt;b&gt;Members&lt;/b&gt;&lt;br /&gt;
This list contains all members that were added to the group by the current channel. Be aware that this does not include members inherited by higher levels of the channel tree. These can be found in the &lt;i&gt;Inherited members&lt;/i&gt; list. To prevent this list to be inherited by lower level channels uncheck &lt;i&gt;Inheritable&lt;/i&gt; or manually add the members to the &lt;i&gt;Excluded members&lt;/i&gt; list.</source>
        <translation type="unfinished"></translation>
    </message>
    <message>
        <source>&lt;b&gt;Excluded members&lt;/b&gt;&lt;br /&gt;
Contains a list of members whose group membership will not be inherited from the parent channel.</source>
        <translation type="unfinished"></translation>
    </message>
    <message>
        <source>&lt;b&gt;Inherited members&lt;/b&gt;&lt;br /&gt;
Contains the list of members inherited by the current channel. Uncheck &lt;i&gt;Inherit&lt;/i&gt; to prevent inheritance from higher level channels.</source>
        <translation type="unfinished"></translation>
    </message>
    <message>
        <source>This controls which group of users this entry applies to.&lt;br /&gt;Note that the group is evaluated in the context of the channel the entry is used in. For example, the default ACL on the Root channel gives &lt;i&gt;Write&lt;/i&gt; permission to the &lt;i&gt;admin&lt;/i&gt; group. This entry, if inherited by a channel, will give a user write privileges if he belongs to the &lt;i&gt;admin&lt;/i&gt; group in that channel, even if he doesn&apos;t belong to the &lt;i&gt;admin&lt;/i&gt; group in the channel where the ACL originated.&lt;br /&gt;If a group name starts with &apos;!&apos;, its membership is negated, and if it starts with &apos;~&apos;, it is evaluated in the channel the ACL was defined in, rather than the channel the ACL is active in.&lt;br /&gt;If a group name starts with &apos;#&apos;, it is interpreted as an access token. Users must have entered whatever follows the &apos;#&apos; in their list of access tokens to match. This can be used for very simple password access to channels for non-authenticated users.&lt;br /&gt;If a group name starts with &apos;$&apos;, it will only match users whose certificate hash matches what follows the &apos;$&apos;.&lt;br /&gt;A few special predefined groups are:&lt;br /&gt;&lt;b&gt;all&lt;/b&gt; - Everyone will match.&lt;br /&gt;&lt;b&gt;auth&lt;/b&gt; - All authenticated users will match.&lt;br /&gt;&lt;b&gt;sub,a,b,c&lt;/b&gt; - User currently in a sub-channel minimum &lt;i&gt;a&lt;/i&gt; common parents, and between &lt;i&gt;b&lt;/i&gt; and &lt;i&gt;c&lt;/i&gt; channels down the chain. See the website for more extensive documentation on this one.&lt;br /&gt;&lt;b&gt;in&lt;/b&gt; - Users currently in the channel will match (convenience for &apos;&lt;i&gt;sub,0,0,0&lt;/i&gt;&apos;).&lt;br /&gt;&lt;b&gt;out&lt;/b&gt; - Users outside the channel will match (convenience for &apos;&lt;i&gt;!sub,0,0,0&lt;/i&gt;&apos;).&lt;br /&gt;Note that an entry applies to either a user or a group, not both.</source>
        <translation type="unfinished"></translation>
    </message>
    <message>
        <source>&lt;b&gt;Password&lt;/b&gt;&lt;br /&gt;This field allows you to easily set and change the password of a channel. It uses Mumble&apos;s access tokens feature in the background. Use ACLs and groups if you need more fine grained and powerful access control.</source>
        <translation type="unfinished"></translation>
    </message>
    <message>
        <source>This shows all the entries active on this channel. Entries inherited from parent channels will be shown in italics.&lt;br /&gt;ACLs are evaluated top to bottom, meaning priority increases as you move down the list.</source>
        <translation type="unfinished"></translation>
    </message>
    <message>
        <source>ID of the channel.</source>
        <translation type="unfinished"></translation>
    </message>
    <message>
        <source>Maximum Users</source>
        <translation type="unfinished"></translation>
    </message>
    <message>
        <source>Maximum number of users allowed in the channel</source>
        <translation type="unfinished"></translation>
    </message>
    <message>
        <source>&lt;b&gt;Maximum Users&lt;/b&gt;&lt;br /&gt;
This value allows you to set the maximum number of users allowed in the channel. If the value is above zero, only that number of users will be allowed to enter the channel. If the value is zero, the maximum number of users in the channel is given by the server&apos;s default limit.</source>
        <translation type="unfinished"></translation>
    </message>
    <message>
        <source>This is the sort order for the channel.</source>
        <translation type="unfinished"></translation>
    </message>
</context>
<context>
    <name>ALSAAudioInput</name>
    <message>
        <source>Default ALSA Card</source>
        <translation type="unfinished"></translation>
    </message>
    <message>
        <source>Opening chosen ALSA Input failed: %1</source>
        <translation type="unfinished"></translation>
    </message>
</context>
<context>
    <name>ALSAAudioOutput</name>
    <message>
        <source>Default ALSA Card</source>
        <translation type="unfinished"></translation>
    </message>
    <message>
        <source>Opening chosen ALSA Output failed: %1</source>
        <translation type="unfinished"></translation>
    </message>
</context>
<context>
    <name>ASIOConfig</name>
    <message>
        <source>%1 (version %2)</source>
        <translation type="unfinished"></translation>
    </message>
    <message>
        <source>%1 -&gt; %2 samples buffer, with %3 sample resolution (%4 preferred) at %5 Hz</source>
        <oldsource>%1 -&gt; %2 samples buffer, with %3 sample resolution (%4 preferred) at %5Hz</oldsource>
        <translation type="unfinished"></translation>
    </message>
    <message>
        <source>ASIO Initialization failed: %1</source>
        <translation type="unfinished"></translation>
    </message>
    <message>
        <source>Failed to instantiate ASIO driver</source>
        <translation type="unfinished"></translation>
    </message>
    <message>
        <source>ASIO</source>
        <translation type="unfinished"></translation>
    </message>
    <message>
        <source>Device selection</source>
        <translation type="unfinished"></translation>
    </message>
    <message>
        <source>Device</source>
        <translation type="unfinished"></translation>
    </message>
    <message>
        <source>Device to use for microphone</source>
        <translation type="unfinished"></translation>
    </message>
    <message>
        <source>This chooses what device to query. You still need to actually query the device and select which channels to use.</source>
        <translation type="unfinished"></translation>
    </message>
    <message>
        <source>Query selected device</source>
        <translation type="unfinished"></translation>
    </message>
    <message>
        <source>This queries the selected device for channels. Be aware that many ASIO drivers are buggy to the extreme, and querying them might cause a crash of either the application or the system.</source>
        <translation type="unfinished"></translation>
    </message>
    <message>
        <source>&amp;Query</source>
        <translation type="unfinished"></translation>
    </message>
    <message>
        <source>Configure selected device</source>
        <translation type="unfinished"></translation>
    </message>
    <message>
        <source>This configures the selected device. Be aware that many ASIO drivers are buggy to the extreme, and querying them might cause a crash of either the application or the system.</source>
        <translation type="unfinished"></translation>
    </message>
    <message>
        <source>&amp;Configure</source>
        <translation type="unfinished"></translation>
    </message>
    <message>
        <source>Capabilities</source>
        <translation type="unfinished"></translation>
    </message>
    <message>
        <source>Driver name</source>
        <translation type="unfinished"></translation>
    </message>
    <message>
        <source>Buffer size</source>
        <translation type="unfinished"></translation>
    </message>
    <message>
        <source>This will configure the input channels for ASIO. Make sure you select at least one channel as microphone and speaker. &lt;i&gt;Microphone&lt;/i&gt; should be where your microphone is attached, and &lt;i&gt;Speaker&lt;/i&gt; should be a channel that samples &apos;&lt;i&gt;What you hear&lt;/i&gt;&apos;.&lt;br /&gt;For example, on the Audigy 2 ZS, a good selection for Microphone would be &apos;&lt;i&gt;Mic L&lt;/i&gt;&apos; while Speaker should be &apos;&lt;i&gt;Mix L&lt;/i&gt;&apos; and &apos;&lt;i&gt;Mix R&lt;/i&gt;&apos;.</source>
        <translation type="unfinished"></translation>
    </message>
    <message>
        <source>Configure input channels</source>
        <translation type="unfinished"></translation>
    </message>
    <message>
        <source>Channels</source>
        <translation type="unfinished"></translation>
    </message>
    <message>
        <source>Microphone</source>
        <translation type="unfinished"></translation>
    </message>
    <message>
        <source>&lt;-</source>
        <translation type="unfinished"></translation>
    </message>
    <message>
        <source>-&gt;</source>
        <translation type="unfinished"></translation>
    </message>
    <message>
        <source>Unused</source>
        <translation type="unfinished"></translation>
    </message>
    <message>
        <source>Speakers</source>
        <translation type="unfinished"></translation>
    </message>
</context>
<context>
    <name>ASIOInput</name>
    <message>
        <source>You need to select at least one microphone and one speaker source to use ASIO.</source>
        <translation type="unfinished"></translation>
    </message>
    <message>
        <source>Opening selected ASIO device failed. No input will be done.</source>
        <translation type="unfinished"></translation>
    </message>
</context>
<context>
    <name>AboutDialog</name>
    <message>
        <source>About Mumble</source>
        <translation type="unfinished"></translation>
    </message>
    <message>
        <source>&lt;h3&gt;Mumble (%1)&lt;/h3&gt;&lt;p&gt;%3&lt;/p&gt;&lt;p&gt;&lt;b&gt;A voice-chat utility for gamers&lt;/b&gt;&lt;/p&gt;&lt;p&gt;&lt;tt&gt;&lt;a href=&quot;%2&quot;&gt;%2&lt;/a&gt;&lt;/tt&gt;&lt;/p&gt;</source>
        <translation type="unfinished"></translation>
    </message>
    <message>
        <source>&amp;About Mumble</source>
        <translation type="unfinished"></translation>
    </message>
    <message>
        <source>&amp;License</source>
        <translation type="unfinished"></translation>
    </message>
    <message>
        <source>A&amp;uthors</source>
        <translation type="unfinished"></translation>
    </message>
    <message>
        <source>&amp;Third-Party Licenses</source>
        <translation type="unfinished"></translation>
    </message>
    <message>
        <source>OK</source>
        <translation type="unfinished"></translation>
    </message>
</context>
<context>
    <name>AudioInput</name>
    <message>
        <source>Interface</source>
        <translation type="unfinished"></translation>
    </message>
    <message>
        <source>System</source>
        <translation type="unfinished"></translation>
    </message>
    <message>
        <source>Input method for audio</source>
        <translation type="unfinished"></translation>
    </message>
    <message>
        <source>Device</source>
        <translation type="unfinished"></translation>
    </message>
    <message>
        <source>Input device for audio</source>
        <translation type="unfinished"></translation>
    </message>
    <message>
        <source>&lt;b&gt;This is the input device to use for audio.&lt;/b&gt;</source>
        <translation type="unfinished"></translation>
    </message>
    <message>
        <source>Transmission</source>
        <translation type="unfinished"></translation>
    </message>
    <message>
        <source>&amp;Transmit</source>
        <translation type="unfinished"></translation>
    </message>
    <message>
        <source>When to transmit your speech</source>
        <translation type="unfinished"></translation>
    </message>
    <message>
        <source>&lt;b&gt;This sets when speech should be transmitted.&lt;/b&gt;&lt;br /&gt;&lt;i&gt;Continuous&lt;/i&gt; - All the time&lt;br /&gt;&lt;i&gt;Voice Activity&lt;/i&gt; - When you are speaking clearly.&lt;br /&gt;&lt;i&gt;Push To Talk&lt;/i&gt; - When you hold down the hotkey set under &lt;i&gt;Shortcuts&lt;/i&gt;.</source>
        <translation type="unfinished"></translation>
    </message>
    <message>
        <source>DoublePush Time</source>
        <translation type="unfinished"></translation>
    </message>
    <message>
        <source>If you press the PTT key twice in this time it will get locked.</source>
        <translation type="unfinished"></translation>
    </message>
    <message>
        <source>&lt;b&gt;DoublePush Time&lt;/b&gt;&lt;br /&gt;If you press the push-to-talk key twice during the configured interval of time it will be locked. Mumble will keep transmitting until you hit the key once more to unlock PTT again.</source>
        <translation type="unfinished"></translation>
    </message>
    <message>
        <source>Reset audio cue to default</source>
        <translation type="unfinished"></translation>
    </message>
    <message>
        <source>&lt;b&gt;Reset&lt;/b&gt;&lt;br/&gt;Reset the paths for the files to their default.</source>
        <translation type="unfinished"></translation>
    </message>
    <message>
        <source>Browse for on audio file</source>
        <translation type="unfinished"></translation>
    </message>
    <message>
        <source>Browse for off audio file</source>
        <translation type="unfinished"></translation>
    </message>
    <message>
        <source>Off</source>
        <translation type="unfinished"></translation>
    </message>
    <message>
        <source>On</source>
        <translation type="unfinished"></translation>
    </message>
    <message>
        <source>Preview the audio cues</source>
        <translation type="unfinished"></translation>
    </message>
    <message>
        <source>Use SNR based speech detection</source>
        <translation type="unfinished"></translation>
    </message>
    <message>
        <source>Signal to Noise</source>
        <translation type="unfinished"></translation>
    </message>
    <message>
        <source>&lt;b&gt;This sets speech detection to use Amplitude.&lt;/b&gt;&lt;br /&gt;In this mode, the raw strength of the input signal is used to detect speech.</source>
        <translation type="unfinished"></translation>
    </message>
    <message>
        <source>Amplitude</source>
        <translation type="unfinished"></translation>
    </message>
    <message>
        <source>Voice &amp;Hold</source>
        <translation type="unfinished"></translation>
    </message>
    <message>
        <source>How long to keep transmitting after silence</source>
        <translation type="unfinished"></translation>
    </message>
    <message>
        <source>Silence Below</source>
        <translation type="unfinished"></translation>
    </message>
    <message>
        <source>&lt;b&gt;This sets the trigger values for voice detection.&lt;/b&gt;&lt;br /&gt;Use this together with the Audio Statistics window to manually tune the trigger values for detecting speech. Input values below &quot;Silence Below&quot; always count as silence. Values above &quot;Speech Above&quot; always count as voice. Values in between will count as voice if you&apos;re already talking, but will not trigger a new detection.</source>
        <translation type="unfinished"></translation>
    </message>
    <message>
        <source>Speech Above</source>
        <translation type="unfinished"></translation>
    </message>
    <message>
        <source>Signal values above this count as voice</source>
        <translation type="unfinished"></translation>
    </message>
    <message>
        <source>Compression</source>
        <translation type="unfinished"></translation>
    </message>
    <message>
        <source>&amp;Quality</source>
        <translation type="unfinished"></translation>
    </message>
    <message>
        <source>Quality of compression (peak bandwidth)</source>
        <translation type="unfinished"></translation>
    </message>
    <message>
        <source>&lt;b&gt;This sets the quality of compression.&lt;/b&gt;&lt;br /&gt;This determines how much bandwidth Mumble is allowed to use for outgoing audio.</source>
        <translation type="unfinished"></translation>
    </message>
    <message>
        <source>Audio per packet</source>
        <translation type="unfinished"></translation>
    </message>
    <message>
        <source>How many audio frames to send per packet</source>
        <translation type="unfinished"></translation>
    </message>
    <message>
        <source>&lt;b&gt;This selects how many audio frames should be put in one packet.&lt;/b&gt;&lt;br /&gt;Increasing this will increase the latency of your voice, but will also reduce bandwidth requirements.</source>
        <translation type="unfinished"></translation>
    </message>
    <message>
        <source>&lt;b&gt;This shows peak outgoing bandwidth used.&lt;/b&gt;&lt;br /&gt;This shows the peak amount of bandwidth sent out from your machine. Audio bitrate is the maximum bitrate (as we use VBR) for the audio data alone. Position is the bitrate used for positional information. Overhead is our framing and the IP packet headers (IP and UDP is 75% of this overhead).</source>
        <translation type="unfinished"></translation>
    </message>
    <message>
        <source>Audio Processing</source>
        <translation type="unfinished"></translation>
    </message>
    <message>
        <source>Noise Suppression</source>
        <translation type="unfinished"></translation>
    </message>
    <message>
        <source>Noise suppression</source>
        <translation type="unfinished"></translation>
    </message>
    <message>
        <source>&lt;b&gt;This sets the amount of noise suppression to apply.&lt;/b&gt;&lt;br /&gt;The higher this value, the more aggressively stationary noise will be suppressed.</source>
        <translation type="unfinished"></translation>
    </message>
    <message>
        <source>Maximum amplification of input sound</source>
        <translation type="unfinished"></translation>
    </message>
    <message>
        <source>&lt;b&gt;Maximum amplification of input.&lt;/b&gt;&lt;br /&gt;Mumble normalizes the input volume before compressing, and this sets how much it&apos;s allowed to amplify.&lt;br /&gt;The actual level is continually updated based on your current speech pattern, but it will never go above the level specified here.&lt;br /&gt;If the &lt;i&gt;Microphone loudness&lt;/i&gt; level of the audio statistics hover around 100%, you probably want to set this to 2.0 or so, but if, like most people, you are unable to reach 100%, set this to something much higher.&lt;br /&gt;Ideally, set it so &lt;i&gt;Microphone Loudness * Amplification Factor &gt;= 100&lt;/i&gt;, even when you&apos;re speaking really soft.&lt;br /&gt;&lt;br /&gt;Note that there is no harm in setting this to maximum, but Mumble will start picking up other conversations if you leave it to auto-tune to that level.</source>
        <translation type="unfinished"></translation>
    </message>
    <message>
        <source>Current speech detection chance</source>
        <translation type="unfinished"></translation>
    </message>
    <message>
        <source>Enabling this will cancel the echo from your speakers. Mixed has low CPU impact, but only works well if your speakers are equally loud and equidistant from the microphone. Multichannel echo cancellation provides much better echo cancellation, but at a higher CPU cost.</source>
        <translation type="unfinished"></translation>
    </message>
    <message>
        <source>Disabled</source>
        <translation type="unfinished"></translation>
    </message>
    <message>
        <source>&lt;b&gt;This sets speech detection to use Signal to Noise ratio.&lt;/b&gt;&lt;br /&gt;In this mode, the input is analyzed for something resembling a clear signal, and the clarity of that signal is used to trigger speech detection.</source>
        <translation type="unfinished"></translation>
    </message>
    <message>
        <source>&lt;b&gt;This shows the current speech detection settings.&lt;/b&gt;&lt;br /&gt;You can change the settings from the Settings dialog or from the Audio Wizard.</source>
        <translation type="unfinished"></translation>
    </message>
    <message>
        <source>Signal values below this count as silence</source>
        <translation type="unfinished"></translation>
    </message>
    <message>
        <source>Maximum bandwidth used for sending audio</source>
        <translation type="unfinished"></translation>
    </message>
    <message>
        <source>Use Amplitude based speech detection</source>
        <translation type="unfinished"></translation>
    </message>
    <message>
        <source>&lt;b&gt;This selects how long after a perceived stop in speech transmission should continue.&lt;/b&gt;&lt;br /&gt;Set this higher if your voice breaks up when you speak (seen by a rapidly blinking voice icon next to your name).</source>
        <translation type="unfinished"></translation>
    </message>
    <message>
        <source>Exclusive mode</source>
        <translation type="unfinished"></translation>
    </message>
    <message>
        <source>&lt;b&gt;This opens the device in exclusive mode.&lt;/b&gt;&lt;br /&gt;No other application will be able to use the device.</source>
        <translation type="unfinished"></translation>
    </message>
    <message>
        <source>Exclusive</source>
        <translation type="unfinished"></translation>
    </message>
    <message>
        <source>R&amp;eset</source>
        <translation type="unfinished"></translation>
    </message>
    <message>
        <source>&amp;Browse...</source>
        <translation type="unfinished"></translation>
    </message>
    <message>
        <source>B&amp;rowse...</source>
        <translation type="unfinished"></translation>
    </message>
    <message>
        <source>&amp;Preview</source>
        <translation type="unfinished"></translation>
    </message>
    <message>
        <source>&lt;b&gt;Preview&lt;/b&gt;&lt;br/&gt;Plays the current &lt;i&gt;on&lt;/i&gt; sound followed by the current &lt;i&gt;off&lt;/i&gt; sound.</source>
        <translation type="unfinished"></translation>
    </message>
    <message>
        <source>Displays an always on top window with a push to talk button in it</source>
        <translation type="unfinished"></translation>
    </message>
    <message>
        <source>Display push to talk window</source>
        <translation type="unfinished"></translation>
    </message>
    <message>
        <source>Misc</source>
        <translation type="unfinished"></translation>
    </message>
    <message>
        <source>Audible audio cue when starting or stopping to transmit</source>
        <translation type="unfinished"></translation>
    </message>
    <message>
        <source>&lt;b&gt;This enables transmission audio cues.&lt;/b&gt;&lt;br /&gt;Setting this will give you a short audio beep when you start and stop transmitting.</source>
        <translation type="unfinished"></translation>
    </message>
    <message>
        <source>Audio cue</source>
        <translation type="unfinished"></translation>
    </message>
    <message>
        <source>Gets played when starting to transmit</source>
        <translation type="unfinished"></translation>
    </message>
    <message>
        <source>Gets played when stopping to transmit</source>
        <translation type="unfinished"></translation>
    </message>
    <message>
        <source>Hold Time</source>
        <translation type="unfinished"></translation>
    </message>
    <message>
        <source>Time the microphone stays open after the PTT key is released</source>
        <translation type="unfinished"></translation>
    </message>
    <message>
        <source>Server maximum network bandwidth is only %1 kbit/s. Audio quality auto-adjusted to %2 kbit/s (%3 ms)</source>
        <translation type="unfinished"></translation>
    </message>
    <message>
        <source>Max. Amplification</source>
        <translation type="unfinished"></translation>
    </message>
    <message>
        <source>Idle action</source>
        <translation type="unfinished"></translation>
    </message>
    <message>
        <source>minutes do</source>
        <translation type="unfinished"></translation>
    </message>
    <message>
        <source>nothing</source>
        <translation type="unfinished"></translation>
    </message>
    <message>
        <source>deafen</source>
        <translation type="unfinished"></translation>
    </message>
    <message>
        <source>mute</source>
        <translation type="unfinished"></translation>
    </message>
    <message>
        <source>after</source>
        <translation type="unfinished"></translation>
    </message>
    <message>
        <source>Echo Cancellation</source>
        <translation type="unfinished"></translation>
    </message>
    <message>
        <source>Mixed echo cancellation</source>
        <translation type="unfinished"></translation>
    </message>
    <message>
        <source>Multichannel echo cancellation</source>
        <translation type="unfinished"></translation>
    </message>
    <message>
        <source>The idle action will be reversed upon any key or mouse button input</source>
        <translation type="unfinished"></translation>
    </message>
    <message>
        <source>Undo Idle action upon activity</source>
        <translation type="unfinished"></translation>
    </message>
    <message>
        <source>Apply RNNoise&apos;s noise suppression filter.</source>
        <translation type="unfinished"></translation>
    </message>
    <message>
        <source>&lt;b&gt;This applies RNNoise&apos;s noise suppression filter.&lt;/b&gt;&lt;br /&gt;RNNoise is based on machine learning and used in WebRTC.</source>
        <translation type="unfinished"></translation>
    </message>
    <message>
        <source>RNNoise</source>
        <translation type="unfinished"></translation>
    </message>
    <message>
        <source>Audio input</source>
        <translation type="unfinished"></translation>
    </message>
    <message>
        <source>&lt;b&gt;This is the input method to use for audio.&lt;/b&gt;</source>
        <translation type="unfinished"></translation>
    </message>
    <message>
        <source>Enable Opus&apos; low-delay mode when the quality is set to &lt;b&gt;64 kb/s&lt;/b&gt; or higher. </source>
        <translation type="unfinished"></translation>
    </message>
    <message>
        <source>If checked, Mumble will enable Opus&apos; low-delay mode when the quality is set to &lt;b&gt;64 kbit/s&lt;/b&gt; or higher. Low-delay mode decreases latency by &lt;b&gt;~15 milliseconds&lt;/b&gt; in the round trip. This mode may require an higher bitrate to preserve the same quality, in comparison with the music and VOIP modes.</source>
        <translation type="unfinished"></translation>
    </message>
    <message>
        <source>Allow low delay mode</source>
        <translation type="unfinished"></translation>
    </message>
</context>
<context>
    <name>AudioInputDialog</name>
    <message>
        <source>Continuous</source>
        <translation type="unfinished"></translation>
    </message>
    <message>
        <source>Voice Activity</source>
        <translation type="unfinished"></translation>
    </message>
    <message>
        <source>Push To Talk</source>
        <translation type="unfinished"></translation>
    </message>
    <message>
        <source>Audio Input</source>
        <translation type="unfinished"></translation>
    </message>
    <message>
        <source>%1 ms</source>
        <translation type="unfinished"></translation>
    </message>
    <message>
        <source>Off</source>
        <translation type="unfinished"></translation>
    </message>
    <message>
        <source>%1 s</source>
        <translation type="unfinished"></translation>
    </message>
    <message>
        <source>%1 kb/s</source>
        <translation type="unfinished"></translation>
    </message>
    <message>
        <source>-%1 dB</source>
        <translation type="unfinished"></translation>
    </message>
    <message>
        <source>%1 kbit/s (Audio %2, Position %4, Overhead %3)</source>
        <translation type="unfinished"></translation>
    </message>
</context>
<context>
    <name>AudioOutput</name>
    <message>
        <source>Interface</source>
        <translation type="unfinished"></translation>
    </message>
    <message>
        <source>System</source>
        <translation type="unfinished"></translation>
    </message>
    <message>
        <source>Output method for audio</source>
        <translation type="unfinished"></translation>
    </message>
    <message>
        <source>Device</source>
        <translation type="unfinished"></translation>
    </message>
    <message>
        <source>Output device for audio</source>
        <translation type="unfinished"></translation>
    </message>
    <message>
        <source>&lt;b&gt;This is the output device to use for audio.&lt;/b&gt;</source>
        <translation type="unfinished"></translation>
    </message>
    <message>
        <source>Positional Audio</source>
        <translation type="unfinished"></translation>
    </message>
    <message>
        <source>Audio Output</source>
        <translation type="unfinished"></translation>
    </message>
    <message>
        <source>Default &amp;Jitter Buffer</source>
        <translation type="unfinished"></translation>
    </message>
    <message>
        <source>Safety margin for jitter buffer</source>
        <translation type="unfinished"></translation>
    </message>
    <message>
        <source>&lt;b&gt;This sets the minimum safety margin for the jitter buffer.&lt;/b&gt;&lt;br /&gt;All incoming audio is buffered, and the jitter buffer continually tries to push the buffer to the minimum sustainable by your network, so latency can be as low as possible. This sets the minimum buffer size to use. If the start of sentences you hear is very jittery, increase this value.</source>
        <translation type="unfinished"></translation>
    </message>
    <message>
        <source>Minimum distance to user before sound volume decreases</source>
        <translation type="unfinished"></translation>
    </message>
    <message>
        <source>This sets the minimum distance for sound calculations. The volume of other users&apos; speech will not decrease until they are at least this far away from you.</source>
        <translation type="unfinished"></translation>
    </message>
    <message>
        <source>This sets the maximum distance for sound calculations. When farther away than this, other users&apos; speech volume will not decrease any further.</source>
        <translation type="unfinished"></translation>
    </message>
    <message>
        <source>&lt;b&gt;This enables one of the loopback test modes.&lt;/b&gt;&lt;br /&gt;&lt;i&gt;None&lt;/i&gt; - Loopback disabled&lt;br /&gt;&lt;i&gt;Local&lt;/i&gt; - Emulate a local server.&lt;br /&gt;&lt;i&gt;Server&lt;/i&gt; - Request loopback from server.&lt;br /&gt;Please note than when loopback is enabled, no other users will hear your voice. This setting is not saved on application exit.</source>
        <translation type="unfinished"></translation>
    </message>
    <message>
        <source>Volume</source>
        <translation type="unfinished"></translation>
    </message>
    <message>
        <source>Volume of incoming speech</source>
        <translation type="unfinished"></translation>
    </message>
    <message>
        <source>&lt;b&gt;This adjusts the volume of incoming speech.&lt;/b&gt;&lt;br /&gt;Note that if you increase this beyond 100%, audio will be distorted.</source>
        <translation type="unfinished"></translation>
    </message>
    <message>
        <source>Output Delay</source>
        <translation type="unfinished"></translation>
    </message>
    <message>
        <source>Amount of data to buffer</source>
        <translation type="unfinished"></translation>
    </message>
    <message>
        <source>The connected &quot;speakers&quot; are actually headphones</source>
        <oldsource>The connected &quot;speakers&quot; are actually headphones.</oldsource>
        <translation type="unfinished"></translation>
    </message>
    <message>
        <source>Factor for sound volume decrease</source>
        <translation type="unfinished"></translation>
    </message>
    <message>
        <source>Bloom</source>
        <translation type="unfinished"></translation>
    </message>
    <message>
        <source>Factor for sound volume increase</source>
        <translation type="unfinished"></translation>
    </message>
    <message>
        <source>How much should sound volume increase for sources that are really close?</source>
        <translation type="unfinished"></translation>
    </message>
    <message>
        <source>Checking this indicates that you don&apos;t have speakers connected, just headphones. This is important, as speakers are usually in front of you, while headphones are directly to your left/right.</source>
        <translation type="unfinished"></translation>
    </message>
    <message>
        <source>This sets the amount of data to pre-buffer in the output buffer. Experiment with different values and set it to the lowest which doesn&apos;t cause rapid jitter in the sound.</source>
        <translation type="unfinished"></translation>
    </message>
    <message>
        <source>Headphones</source>
        <translation type="unfinished"></translation>
    </message>
    <message>
        <source>Minimum Distance</source>
        <translation type="unfinished"></translation>
    </message>
    <message>
        <source>Maximum Distance</source>
        <translation type="unfinished"></translation>
    </message>
    <message>
        <source>Maximum distance, beyond which speech volume won&apos;t decrease</source>
        <translation type="unfinished"></translation>
    </message>
    <message>
        <source>Minimum Volume</source>
        <translation type="unfinished"></translation>
    </message>
    <message>
        <source>What should the volume be at the maximum distance?</source>
        <translation type="unfinished"></translation>
    </message>
    <message>
        <source>Loopback Test</source>
        <translation type="unfinished"></translation>
    </message>
    <message>
        <source>Delay Variance</source>
        <translation type="unfinished"></translation>
    </message>
    <message>
        <source>Variance in packet latency</source>
        <translation type="unfinished"></translation>
    </message>
    <message>
        <source>&lt;b&gt;This sets the packet latency variance for loopback testing.&lt;/b&gt;&lt;br /&gt;Most audio paths contain some variable latency. This allows you to set that variance for loopback mode testing. For example, if you set this to 15ms, this will emulate a network with 20-35ms ping latency or one with 80-95ms latency. Most domestic net connections have a variance of about 5ms.</source>
        <oldsource>&lt;b&gt;This sets the packet latency variance for loopback testing.&lt;/b&gt;&lt;br /&gt;Most audio paths contain some variable latency. This allows you set that variance for loopback mode testing. For example, if you set this to 15ms, this will emulate a network with 20-35ms ping latency or one with 80-95ms latency. Most domestic net connections have a variance of about 5ms.</oldsource>
        <translation type="unfinished"></translation>
    </message>
    <message>
        <source>Packet Loss</source>
        <translation type="unfinished"></translation>
    </message>
    <message>
        <source>Packet loss for loopback mode</source>
        <translation type="unfinished"></translation>
    </message>
    <message>
        <source>&lt;b&gt;This sets the packet loss for loopback mode.&lt;/b&gt;&lt;br /&gt;This will be the ratio of packets lost. Unless your outgoing bandwidth is peaked or there&apos;s something wrong with your network connection, this will be 0%</source>
        <translation type="unfinished"></translation>
    </message>
    <message>
        <source>&amp;Loopback</source>
        <translation type="unfinished"></translation>
    </message>
    <message>
        <source>Desired loopback mode</source>
        <translation type="unfinished"></translation>
    </message>
    <message>
        <source>Attenuate applications by...</source>
        <translation type="unfinished"></translation>
    </message>
    <message>
        <source>Attenuation of other applications during speech</source>
        <translation type="unfinished"></translation>
    </message>
    <message>
        <source>&lt;b&gt;Attenuate volume of other applications during speech&lt;/b&gt;&lt;br /&gt;Mumble supports decreasing the volume of other applications during incoming and/or outgoing speech. This sets the attenuation of other applications if the feature is enabled.</source>
        <translation type="unfinished"></translation>
    </message>
    <message>
        <source>If checked Mumble lowers the volume of other applications while other users talk</source>
        <translation type="unfinished"></translation>
    </message>
    <message>
        <source>&lt;b&gt;Attenuate applications while other users talk&lt;/b&gt;&lt;br /&gt;Mumble supports decreasing the volume of other applications during incoming and/or outgoing speech. This makes mumble activate the feature while other users talk to you.</source>
        <translation type="unfinished"></translation>
    </message>
    <message>
        <source>while other users talk</source>
        <translation type="unfinished"></translation>
    </message>
    <message>
        <source>If checked Mumble lowers the volume of other applications while you talk</source>
        <translation type="unfinished"></translation>
    </message>
    <message>
        <source>&lt;b&gt;Attenuate applications while you talk&lt;/b&gt;&lt;br /&gt;Mumble supports decreasing the volume of other applications during incoming and/or outgoing speech. This makes mumble activate the feature while you talk.</source>
        <translation type="unfinished"></translation>
    </message>
    <message>
        <source>while you talk</source>
        <translation type="unfinished"></translation>
    </message>
    <message>
        <source>Exclusive mode, not recommended.</source>
        <translation type="unfinished"></translation>
    </message>
    <message>
        <source>&lt;b&gt;This opens the device in exclusive mode.&lt;/b&gt;&lt;br /&gt;No other application will be able to use the device.</source>
        <translation type="unfinished"></translation>
    </message>
    <message>
        <source>Exclusive</source>
        <translation type="unfinished"></translation>
    </message>
    <message>
        <source>Priority Speaker</source>
        <translation type="unfinished"></translation>
    </message>
    <message>
        <source>If checked Mumble lowers the volume of other users while you talk if you have the &quot;Priority Speaker&quot; status.</source>
        <translation type="unfinished"></translation>
    </message>
    <message>
        <source>Advanced Attenuation Options</source>
        <translation type="unfinished"></translation>
    </message>
    <message>
        <source>If checked, Mumble will only attenuate applications that are using the same output source as Mumble</source>
        <translation type="unfinished"></translation>
    </message>
    <message>
        <source>&lt;b&gt;Attenuate only applications using the same output as Mumble&lt;/b&gt;&lt;br /&gt;If checked, applications that use a different output than Mumble will not be attenuated.</source>
        <translation type="unfinished"></translation>
    </message>
    <message>
        <source>Only attenuate applications using the same output device</source>
        <translation type="unfinished"></translation>
    </message>
    <message>
        <source>If checked, PulseAudio loopback modules will be attenuated</source>
        <translation type="unfinished"></translation>
    </message>
    <message>
        <source>&lt;b&gt;Attenuate PulseAudio loopback modules&lt;/b&gt;&lt;br /&gt;If loopback modules are linked to Mumble&apos;s output device/sink, they will also be attenuated.</source>
        <translation type="unfinished"></translation>
    </message>
    <message>
        <source>Attenuate PulseAudio loopback modules</source>
        <translation type="unfinished"></translation>
    </message>
    <message>
        <source>Audio output</source>
        <translation type="unfinished"></translation>
    </message>
    <message>
        <source>&lt;b&gt;This is the output method to use for audio.&lt;/b&gt;</source>
        <translation type="unfinished"></translation>
    </message>
    <message>
        <source>&lt;b&gt;Attenuate other users while talking as Priority Speaker&lt;/b&gt;&lt;br /&gt;Mumble supports decreasing the volume of other users while you talk as the &lt;i&gt;Priority Speaker&lt;/i&gt; to avoid getting disturbed. Checking this checkbox will enable this feature.</source>
        <translation type="unfinished"></translation>
    </message>
    <message>
        <source>Attenuate other users while talking as Priority Speaker</source>
        <translation type="unfinished"></translation>
    </message>
</context>
<context>
    <name>AudioOutputDialog</name>
    <message>
        <source>None</source>
        <translation type="unfinished"></translation>
    </message>
    <message>
        <source>Local</source>
        <translation type="unfinished"></translation>
    </message>
    <message>
        <source>Server</source>
        <translation type="unfinished"></translation>
    </message>
    <message>
        <source>Audio Output</source>
        <translation type="unfinished"></translation>
    </message>
    <message>
        <source>%1 ms</source>
        <translation type="unfinished"></translation>
    </message>
    <message>
        <source>%1 %</source>
        <translation type="unfinished"></translation>
    </message>
    <message>
        <source>%1 m</source>
        <translation type="unfinished"></translation>
    </message>
</context>
<context>
    <name>AudioOutputSample</name>
    <message>
        <source>Choose sound file</source>
        <translation type="unfinished"></translation>
    </message>
    <message>
        <source>Invalid sound file</source>
        <translation type="unfinished"></translation>
    </message>
    <message>
        <source>The file &apos;%1&apos; cannot be used by Mumble. Please select a file with a compatible format and encoding.</source>
        <translation type="unfinished"></translation>
    </message>
</context>
<context>
    <name>AudioStats</name>
    <message>
        <source>&gt;1000 ms</source>
        <oldsource>&gt;1000ms</oldsource>
        <translation type="unfinished"></translation>
    </message>
    <message>
        <source>Audio Statistics</source>
        <translation type="unfinished"></translation>
    </message>
    <message>
        <source>Input Levels</source>
        <translation type="unfinished"></translation>
    </message>
    <message>
        <source>Peak microphone level</source>
        <translation type="unfinished"></translation>
    </message>
    <message>
        <source>Peak power in last frame</source>
        <translation type="unfinished"></translation>
    </message>
    <message>
        <source>This shows the peak power in the last frame (20 ms), and is the same measurement as you would usually find displayed as &quot;input power&quot;. Please disregard this and look at &lt;b&gt;Microphone power&lt;/b&gt; instead, which is much more steady and disregards outliers.</source>
        <translation type="unfinished"></translation>
    </message>
    <message>
        <source>Peak speaker level</source>
        <translation type="unfinished"></translation>
    </message>
    <message>
        <source>This shows the peak power of the speakers in the last frame (20 ms). Unless you are using a multi-channel sampling method (such as ASIO) with speaker channels configured, this will be 0. If you have such a setup configured, and this still shows 0 while you&apos;re playing audio from other programs, your setup is not working.</source>
        <oldsource>This shows the peak power in the last frame (20 ms) of the speakers. Unless you are using a multi-channel sampling method (such as ASIO) with speaker channels configured, this will be 0. If you have such a setup configured, and this still shows 0 while you&apos;re playing audio from other programs, your setup is not working.</oldsource>
        <translation type="unfinished"></translation>
    </message>
    <message>
        <source>Peak clean level</source>
        <translation type="unfinished"></translation>
    </message>
    <message>
        <source>This shows the peak power in the last frame (20 ms) after all processing. Ideally, this should be -96 dB when you&apos;re not talking. In reality, a sound studio should see -60 dB, and you should hopefully see somewhere around -20 dB. When you are talking, this should rise to somewhere between -5 and -10 dB.&lt;br /&gt;If you are using echo cancellation, and this rises to more than -15 dB when you&apos;re not talking, your setup is not working, and you&apos;ll annoy other users with echoes.</source>
        <translation type="unfinished"></translation>
    </message>
    <message>
        <source>Signal Analysis</source>
        <translation type="unfinished"></translation>
    </message>
    <message>
        <source>Microphone power</source>
        <translation type="unfinished"></translation>
    </message>
    <message>
        <source>How close the current input level is to ideal</source>
        <translation type="unfinished"></translation>
    </message>
    <message>
        <source>This shows how close your current input volume is to the ideal. To adjust your microphone level, open whatever program you use to adjust the recording volume, and look at the value here while talking.&lt;br /&gt;&lt;b&gt;Talk loud, as you would when you&apos;re upset over getting fragged by a noob.&lt;/b&gt;&lt;br /&gt;Adjust the volume until this value is close to 100%, but make sure it doesn&apos;t go above. If it does go above, you are likely to get clipping in parts of your speech, which will degrade sound quality.</source>
        <translation type="unfinished"></translation>
    </message>
    <message>
        <source>Signal-To-Noise ratio</source>
        <translation type="unfinished"></translation>
    </message>
    <message>
        <source>Signal-To-Noise ratio from the microphone</source>
        <translation type="unfinished"></translation>
    </message>
    <message>
        <source>This is the Signal-To-Noise Ratio (SNR) of the microphone in the last frame (20 ms). It shows how much clearer the voice is compared to the noise.&lt;br /&gt;If this value is below 1.0, there&apos;s more noise than voice in the signal, and so quality is reduced.&lt;br /&gt;There is no upper limit to this value, but don&apos;t expect to see much above 40-50 without a sound studio.</source>
        <translation type="unfinished"></translation>
    </message>
    <message>
        <source>Speech Probability</source>
        <translation type="unfinished"></translation>
    </message>
    <message>
        <source>Probability of speech</source>
        <translation type="unfinished"></translation>
    </message>
    <message>
        <source>This is the probability that the last frame (20 ms) was speech and not environment noise.&lt;br /&gt;Voice activity transmission depends on this being right. The trick with this is that the middle of a sentence is always detected as speech; the problem is the pauses between words and the start of speech. It&apos;s hard to distinguish a sigh from a word starting with &apos;h&apos;.&lt;br /&gt;If this is in bold font, it means Mumble is currently transmitting (if you&apos;re connected).</source>
        <translation type="unfinished"></translation>
    </message>
    <message>
        <source>Configuration feedback</source>
        <translation type="unfinished"></translation>
    </message>
    <message>
        <source>Current audio bitrate</source>
        <translation type="unfinished"></translation>
    </message>
    <message>
        <source>Bitrate of last frame</source>
        <translation type="unfinished"></translation>
    </message>
    <message>
        <source>DoublePush interval</source>
        <translation type="unfinished"></translation>
    </message>
    <message>
        <source>Time between last two Push-To-Talk presses</source>
        <translation type="unfinished"></translation>
    </message>
    <message>
        <source>Speech Detection</source>
        <translation type="unfinished"></translation>
    </message>
    <message>
        <source>Current speech detection chance</source>
        <translation type="unfinished"></translation>
    </message>
    <message>
        <source>&lt;b&gt;This shows the current speech detection settings.&lt;/b&gt;&lt;br /&gt;You can change the settings from the Settings dialog or from the Audio Wizard.</source>
        <translation type="unfinished"></translation>
    </message>
    <message>
        <source>Signal and noise power spectrum</source>
        <translation type="unfinished"></translation>
    </message>
    <message>
        <source>Power spectrum of input signal and noise estimate</source>
        <translation type="unfinished"></translation>
    </message>
    <message>
        <source>This shows the power spectrum of the current input signal (red line) and the current noise estimate (filled blue).&lt;br /&gt;All amplitudes are multiplied by 30 to show the interesting parts (how much more signal than noise is present in each waveband).&lt;br /&gt;This is probably only of interest if you&apos;re trying to fine-tune noise conditions on your microphone. Under good conditions, there should be just a tiny flutter of blue at the bottom. If the blue is more than halfway up on the graph, you have a seriously noisy environment.</source>
        <translation type="unfinished"></translation>
    </message>
    <message>
        <source>Echo Analysis</source>
        <translation type="unfinished"></translation>
    </message>
    <message>
        <source>Weights of the echo canceller</source>
        <translation type="unfinished"></translation>
    </message>
    <message>
        <source>This shows the weights of the echo canceller, with time increasing downwards and frequency increasing to the right.&lt;br /&gt;Ideally, this should be black, indicating no echo exists at all. More commonly, you&apos;ll have one or more horizontal stripes of bluish color representing time delayed echo. You should be able to see the weights updated in real time.&lt;br /&gt;Please note that as long as you have nothing to echo off, you won&apos;t see much useful data here. Play some music and things should stabilize. &lt;br /&gt;You can choose to view the real or imaginary parts of the frequency-domain weights, or alternately the computed modulus and phase. The most useful of these will likely be modulus, which is the amplitude of the echo, and shows you how much of the outgoing signal is being removed at that time step. The other viewing modes are mostly useful to people who want to tune the echo cancellation algorithms.&lt;br /&gt;Please note: If the entire image fluctuates massively while in modulus mode, the echo canceller fails to find any correlation whatsoever between the two input sources (speakers and microphone). Either you have a very long delay on the echo, or one of the input sources is configured wrong.</source>
        <translation type="unfinished"></translation>
    </message>
    <message>
        <source>This is the audio bitrate of the last compressed frame (20 ms), and as such will jump up and down as the VBR adjusts the quality. The peak bitrate can be adjusted in the Settings dialog.</source>
        <translation type="unfinished"></translation>
    </message>
</context>
<context>
    <name>AudioWizard</name>
    <message>
        <source>Audio Tuning Wizard</source>
        <translation type="unfinished"></translation>
    </message>
    <message>
        <source>Introduction</source>
        <translation type="unfinished"></translation>
    </message>
    <message>
        <source>Welcome to the Mumble Audio Wizard</source>
        <translation type="unfinished"></translation>
    </message>
    <message>
        <source>Finished</source>
        <translation type="unfinished"></translation>
    </message>
    <message>
        <source>Enjoy using Mumble</source>
        <translation type="unfinished"></translation>
    </message>
    <message>
        <source>Device selection</source>
        <translation type="unfinished"></translation>
    </message>
    <message>
        <source>Selecting the input and output device to use with Mumble.</source>
        <translation type="unfinished"></translation>
    </message>
    <message>
        <source>This is the device your microphone is connected to.</source>
        <translation type="unfinished"></translation>
    </message>
    <message>
        <source>System</source>
        <translation type="unfinished"></translation>
    </message>
    <message>
        <source>Input method for audio</source>
        <translation type="unfinished"></translation>
    </message>
    <message>
        <source>Device</source>
        <translation type="unfinished"></translation>
    </message>
    <message>
        <source>Input device to use</source>
        <translation type="unfinished"></translation>
    </message>
    <message>
        <source>&lt;b&gt;Selects which sound card to use for audio input.&lt;/b&gt;</source>
        <translation type="unfinished"></translation>
    </message>
    <message>
        <source>Cancel echo from headset or speakers</source>
        <translation type="unfinished"></translation>
    </message>
    <message>
        <source>Use echo cancellation</source>
        <translation type="unfinished"></translation>
    </message>
    <message>
        <source>This enables echo cancellation of outgoing audio, which helps both on speakers and on headsets.</source>
        <translation type="unfinished"></translation>
    </message>
    <message>
        <source>This is the device your speakers or headphones are connected to.</source>
        <translation type="unfinished"></translation>
    </message>
    <message>
        <source>Output method for audio</source>
        <translation type="unfinished"></translation>
    </message>
    <message>
        <source>Output device to use</source>
        <translation type="unfinished"></translation>
    </message>
    <message>
        <source>&lt;b&gt;Selects which sound card to use for audio Output.&lt;/b&gt;</source>
        <translation type="unfinished"></translation>
    </message>
    <message>
        <source>Enable positional audio</source>
        <translation type="unfinished"></translation>
    </message>
    <message>
        <source>Allows positioning of sound</source>
        <oldsource>Allows positioning of sound.</oldsource>
        <translation type="unfinished"></translation>
    </message>
    <message>
        <source>Input Device</source>
        <translation type="unfinished"></translation>
    </message>
    <message>
        <source>Output Device</source>
        <translation type="unfinished"></translation>
    </message>
    <message>
        <source>This allows Mumble to use positional audio to place voices.</source>
        <translation type="unfinished"></translation>
    </message>
    <message>
        <source>&lt;p&gt;
To keep latency to an absolute minimum, it&apos;s important to buffer as little audio as possible on the soundcard. However, many soundcards report that they require a much smaller buffer than what they can actually work with, so the only way to set this value is to try and fail.
&lt;/p&gt;
&lt;p&gt;
You should hear a voice sample. Change the slider below to the lowest value which gives &lt;b&gt;no&lt;/b&gt; interruptions or jitter in the sound. Please note that local echo is disabled during this test.
&lt;/p&gt;
</source>
        <translation type="unfinished"></translation>
    </message>
    <message>
        <source>Amount of data to buffer</source>
        <translation type="unfinished"></translation>
    </message>
    <message>
        <source>This sets the amount of data to pre-buffer in the output buffer. Experiment with different values and set it to the lowest which doesn&apos;t cause rapid jitter in the sound.</source>
        <translation type="unfinished"></translation>
    </message>
    <message>
        <source>&lt;p&gt;
Open your sound control panel and go to the recording settings. Make sure the microphone is selected as active input with maximum recording volume. If there&apos;s an option to enable a &quot;Microphone boost&quot; make sure it&apos;s checked.
&lt;/p&gt;
&lt;p&gt;
Speak loudly, as when you are annoyed or excited. Decrease the volume in the sound control panel until the bar below stays as high as possible in the blue and green but &lt;b&gt;not&lt;/b&gt; the red zone while you speak.
&lt;/p&gt;
</source>
        <translation type="unfinished"></translation>
    </message>
    <message>
        <source>Positional Audio</source>
        <translation type="unfinished"></translation>
    </message>
    <message>
        <source>Adjusting attenuation of positional audio.</source>
        <translation type="unfinished"></translation>
    </message>
    <message>
        <source>Use headphones instead of speakers</source>
        <translation type="unfinished"></translation>
    </message>
    <message>
        <source>&lt;p&gt;
Congratulations. You should now be ready to enjoy a richer sound experience with Mumble.
&lt;/p&gt;
&lt;p&gt;
Mumble is under continuous development, and the development team wants to focus on the features that benefit the most users. To this end, Mumble supports submitting anonymous statistics about your configuration to the developers. These statistics are essential for future development, and also make sure the features you use aren&apos;t deprecated.
&lt;/p&gt;
</source>
        <translation type="unfinished"></translation>
    </message>
    <message>
        <source>Use headphones</source>
        <translation type="unfinished"></translation>
    </message>
    <message>
        <source>This ignores the OS speaker configuration and configures the positioning for headphones instead.</source>
        <translation type="unfinished"></translation>
    </message>
    <message>
        <source>Volume tuning</source>
        <translation type="unfinished"></translation>
    </message>
    <message>
        <source>Tuning microphone hardware volume to optimal settings.</source>
        <translation type="unfinished"></translation>
    </message>
    <message>
        <source>Now talk softly, as you would when talking late at night and you don&apos;t want to disturb anyone. Adjust the slider below so that the bar moves into green when you talk, but stays blue while you&apos;re silent.</source>
        <translation type="unfinished"></translation>
    </message>
    <message>
        <source>Voice Activity Detection</source>
        <translation type="unfinished"></translation>
    </message>
    <message>
        <source>Letting Mumble figure out when you&apos;re talking and when you&apos;re silent.</source>
        <translation type="unfinished"></translation>
    </message>
    <message>
        <source>This will help Mumble figure out when you are talking. The first step is selecting which data value to use.</source>
        <translation type="unfinished"></translation>
    </message>
    <message>
        <source>Raw amplitude from input</source>
        <translation type="unfinished"></translation>
    </message>
    <message>
        <source>Signal-To-Noise ratio</source>
        <translation type="unfinished"></translation>
    </message>
    <message>
        <source>Next you need to adjust the following slider. The first few utterances you say should end up in the green area (definitive speech). While talking, you should stay inside the yellow (might be speech) and when you&apos;re not talking, everything should be in the red (definitively not speech).</source>
        <oldsource>Next you need to adjust the following two sliders. The first few utterances you say should end up in the green area (definitive speech). While talking, you should stay inside the yellow (might be speech) and when you&apos;re not talking, everything should be in the red (definitively not speech).</oldsource>
        <translation type="unfinished"></translation>
    </message>
    <message>
        <source>Device tuning</source>
        <translation type="unfinished"></translation>
    </message>
    <message>
        <source>Changing hardware output delays to their minimum value.</source>
        <translation type="unfinished"></translation>
    </message>
    <message>
        <source>Submit anonymous statistics to the Mumble project</source>
        <translation type="unfinished"></translation>
    </message>
    <message>
        <source>Push To Talk:</source>
        <translation type="unfinished"></translation>
    </message>
    <message>
        <source>Quality &amp; Notifications</source>
        <translation type="unfinished"></translation>
    </message>
    <message>
        <source>Adjust quality and notification settings.</source>
        <translation type="unfinished"></translation>
    </message>
    <message>
        <source>Quality settings</source>
        <translation type="unfinished"></translation>
    </message>
    <message>
        <source>Low</source>
        <translation type="unfinished"></translation>
    </message>
    <message>
        <source>Balanced</source>
        <translation type="unfinished"></translation>
    </message>
    <message>
        <source>Notification settings</source>
        <translation type="unfinished"></translation>
    </message>
    <message>
        <source>Use Text-To-Speech to read notifications and messages to you.</source>
        <translation type="unfinished"></translation>
    </message>
    <message>
        <source>Disable Text-To-Speech and use sounds instead.</source>
        <translation type="unfinished"></translation>
    </message>
    <message>
        <source>%1 ms</source>
        <translation type="unfinished"></translation>
    </message>
    <message>
        <source>Enables attenuation of other applications while users talk to you</source>
        <translation type="unfinished"></translation>
    </message>
    <message>
        <source>Attenuate applications while other users talk</source>
        <translation type="unfinished"></translation>
    </message>
    <message>
        <source>High</source>
        <translation type="unfinished"></translation>
    </message>
    <message>
        <source>Custom</source>
        <translation type="unfinished"></translation>
    </message>
    <message>
        <source>You already set a customized quality configuration in Mumble. Select this setting to keep it.</source>
        <translation type="unfinished"></translation>
    </message>
    <message>
        <source>Enables attenuation of other applications while users talk to you. This means that as soon someone starts to speak to you in Mumble, the sound of all other applications (like audio players) will get attenuated so you can hear them more clearly.</source>
        <translation type="unfinished"></translation>
    </message>
    <message>
        <source>Apply some high contrast optimizations for visually impaired users</source>
        <translation type="unfinished"></translation>
    </message>
    <message>
        <source>Use high contrast graphics</source>
        <translation type="unfinished"></translation>
    </message>
    <message>
        <source>Keep custom Text-To-Speech settings.</source>
        <translation type="unfinished"></translation>
    </message>
    <message>
        <source>&lt;p&gt;
Open your sound control panel and go to the recording settings. Make sure the microphone is selected as active input with maximum recording volume. If there&apos;s an option to enable a &quot;Microphone boost&quot; make sure it&apos;s checked.
&lt;/p&gt;
&lt;p&gt;
Speak loudly, as when you are annoyed or excited. Decrease the volume in the sound control panel until the bar below stays as high as possible in the striped and the empty but &lt;b&gt;not&lt;/b&gt; the crisscrossed zone while you speak.
&lt;/p&gt;
</source>
        <oldsource>&lt;p&gt;
Open your sound control panel and go to the recording settings. Make sure the microphone is selected as active input with maximum recording volume. If there&apos;s an option to enable a &quot;Microphone boost&quot; make sure it&apos;s checked.
&lt;/p&gt;
&lt;p&gt;
Speak loudly, as when you are annoyed or excited. Decrease the volume in the sound control panel until the bar below stays as high as possible in the striped and the empty but &lt;b&gt;not&lt;/b&gt; the criss-crossed zone while you speak.
&lt;/p&gt;
</oldsource>
        <comment>For high contrast mode</comment>
        <translation type="unfinished"></translation>
    </message>
    <message>
        <source>Now talk softly, as you would when talking late at night and you don&apos;t want to disturb anyone. Adjust the slider below so that the bar moves into empty zone when you talk, but stays in the striped one while you&apos;re silent.</source>
        <comment>For high contrast mode</comment>
        <translation type="unfinished"></translation>
    </message>
    <message>
        <source>Next you need to adjust the following slider. The first few utterances you say should end up in the empty area (definitive speech). While talking, you should stay inside the striped (might be speech) and when you&apos;re not talking, everything should be in the crisscrossed (definitively not speech).</source>
        <comment>For high contrast mode</comment>
        <translation type="unfinished"></translation>
    </message>
    <message>
        <source>In this configuration Mumble will use a &lt;b&gt;low amount of bandwidth&lt;/b&gt;. This will inevitably result in high latency and poor quality. Choose this only if your connection cannot handle the other settings. (16kbit/s, 60ms per packet)</source>
        <translation type="unfinished"></translation>
    </message>
    <message>
        <source>This is the &lt;b&gt;recommended default&lt;/b&gt; configuration. It provides a good balance between quality, latency, and bandwidth usage. (40kbit/s, 20ms per packet)</source>
        <translation type="unfinished"></translation>
    </message>
    <message>
        <source>This configuration is only recommended for use in setups where bandwidth is not an issue, like a LAN. It provides the lowest latency supported by Mumble and &lt;b&gt;high quality&lt;/b&gt;. (72kbit/s, 10ms per packet)</source>
        <translation type="unfinished"></translation>
    </message>
    <message>
        <source>&lt;b&gt;This is the input method to use for audio.&lt;/b&gt;</source>
        <translation type="unfinished"></translation>
    </message>
    <message>
        <source>&lt;b&gt;This is the Output method to use for audio.&lt;/b&gt;</source>
        <translation type="unfinished"></translation>
    </message>
    <message>
        <source>&lt;html&gt;&lt;head/&gt;&lt;body&gt;&lt;p&gt;This is the audio tuning wizard for Mumble. This will help you correctly set the input levels of your sound card, and also set the correct parameters for sound processing in Mumble. &lt;/p&gt;&lt;p&gt;Please be aware that as long as this wizard is active, audio will be looped locally to allow you to listen to it, and no audio will be sent to the server. &lt;/p&gt;&lt;p&gt;Note that you can cancel this wizard at any time without it having an effect on your current audio systems. The settings are only once this wizard has been completed.&lt;/p&gt;&lt;/body&gt;&lt;/html&gt;</source>
        <translation type="unfinished"></translation>
    </message>
    <message>
        <source>&lt;html&gt;&lt;head/&gt;&lt;body&gt;&lt;p&gt;Mumble supports positional audio for some games, and will position the voice of other users relative to their position in game. Depending on their position, the volume of the voice will be changed between the speakers to simulate the direction and distance the other user is at. Such positioning depends on your speaker configuration being correct in your operating system, so a test is done here. &lt;/p&gt;&lt;p&gt;The graph below shows the position of &lt;span style=&quot; color:#56b4e9;&quot;&gt;you&lt;/span&gt;, the &lt;span style=&quot; color:#d55e00;&quot;&gt;speakers&lt;/span&gt; and a &lt;span style=&quot; color:#009e73;&quot;&gt;moving sound source&lt;/span&gt; as if seen from above. You should hear the audio move between the channels. &lt;/p&gt;&lt;p&gt;You can also use your mouse to position the &lt;span style=&quot; color:#009e73;&quot;&gt;sound source&lt;/span&gt; manually.&lt;/p&gt;&lt;/body&gt;&lt;/html&gt;</source>
        <translation type="unfinished"></translation>
    </message>
</context>
<context>
    <name>BanEditor</name>
    <message>
        <source>Mumble - Edit Bans</source>
        <translation type="unfinished"></translation>
    </message>
    <message>
        <source>&amp;Address</source>
        <translation type="unfinished"></translation>
    </message>
    <message>
        <source>&amp;Mask</source>
        <translation type="unfinished"></translation>
    </message>
    <message>
        <source>Reason</source>
        <translation type="unfinished"></translation>
    </message>
    <message>
        <source>Start</source>
        <translation type="unfinished"></translation>
    </message>
    <message>
        <source>End</source>
        <translation type="unfinished"></translation>
    </message>
    <message>
        <source>User</source>
        <translation type="unfinished"></translation>
    </message>
    <message>
        <source>Hash</source>
        <translation type="unfinished"></translation>
    </message>
    <message>
        <source>&amp;Add</source>
        <translation type="unfinished"></translation>
    </message>
    <message>
        <source>&amp;Update</source>
        <translation type="unfinished"></translation>
    </message>
    <message>
        <source>&amp;Remove</source>
        <translation type="unfinished"></translation>
    </message>
    <message>
        <source>Ban List</source>
        <translation type="unfinished"></translation>
    </message>
    <message>
        <source>Search field</source>
        <translation type="unfinished"></translation>
    </message>
    <message>
        <source>This is the search field. Use it to find bans that have this username set in the username field.</source>
        <translation type="unfinished"></translation>
    </message>
    <message>
        <source>Who are you looking for?</source>
        <translation type="unfinished"></translation>
    </message>
    <message>
        <source>No nickname</source>
        <translation type="unfinished"></translation>
    </message>
    <message>
        <source>IP address</source>
        <translation type="unfinished"></translation>
    </message>
    <message>
        <source>No IP address</source>
        <translation type="unfinished"></translation>
    </message>
    <message>
        <source>Reason for the ban</source>
        <translation type="unfinished"></translation>
    </message>
    <message>
        <source>No reason</source>
        <translation type="unfinished"></translation>
    </message>
    <message>
        <source>Ban end date</source>
        <translation type="unfinished"></translation>
    </message>
    <message>
        <source>Ban end date. If you set the same date for start and end, the ban will be permanent (it will not expire).</source>
        <translation type="unfinished"></translation>
    </message>
    <message>
        <source>Certificate hash</source>
        <translation type="unfinished"></translation>
    </message>
    <message>
        <source>No certificate hash</source>
        <translation type="unfinished"></translation>
    </message>
    <message>
        <source>Banned users</source>
        <translation type="unfinished"></translation>
    </message>
    <message>
        <source>This is a list with banned users.</source>
        <translation type="unfinished"></translation>
    </message>
    <message>
        <source>Use this button if you want to add a new ban.</source>
        <translation type="unfinished"></translation>
    </message>
    <message>
        <source>Use this button if you want to update ban information.</source>
        <translation type="unfinished"></translation>
    </message>
    <message>
        <source>Use this button if you want to remove user from the ban list.</source>
        <translation type="unfinished"></translation>
    </message>
    <message>
        <source>Clear all fields</source>
        <translation type="unfinished"></translation>
    </message>
    <message>
        <source>This button clears all fields. Use it if you want to add a new ban.</source>
        <translation type="unfinished"></translation>
    </message>
    <message>
        <source>Clear</source>
        <translation type="unfinished"></translation>
    </message>
    <message numerus="yes">
        <source>Ban List - %n Ban(s)</source>
        <translation type="unfinished">
            <numerusform></numerusform><numerusform></numerusform>
        </translation>
    </message>
</context>
<context>
    <name>CertView</name>
    <message>
        <source>Name</source>
        <translation type="unfinished"></translation>
    </message>
    <message>
        <source>Email</source>
        <translation type="unfinished"></translation>
    </message>
    <message>
        <source>Issuer</source>
        <translation type="unfinished"></translation>
    </message>
    <message>
        <source>Expiry Date</source>
        <translation type="unfinished"></translation>
    </message>
    <message>
        <source>(none)</source>
        <translation type="unfinished"></translation>
    </message>
    <message>
        <source>Self-signed</source>
        <translation type="unfinished"></translation>
    </message>
</context>
<context>
    <name>CertWizard</name>
    <message>
        <source>Unable to validate email.&lt;br /&gt;Enter a valid (or blank) email to continue.</source>
        <translation type="unfinished"></translation>
    </message>
    <message>
        <source>There was an error generating your certificate.&lt;br /&gt;Please try again.</source>
        <translation type="unfinished"></translation>
    </message>
    <message>
        <source>Your certificate and key could not be exported to PKCS#12 format. There might be an error in your certificate.</source>
        <translation type="unfinished"></translation>
    </message>
    <message>
        <source>The file could not be opened for writing. Please use another file.</source>
        <translation type="unfinished"></translation>
    </message>
    <message>
        <source>The file&apos;s permissions could not be set. No certificate and key has been written. Please use another file.</source>
        <translation type="unfinished"></translation>
    </message>
    <message>
        <source>The file could not be written successfully. Please use another file.</source>
        <translation type="unfinished"></translation>
    </message>
    <message>
        <source>The file could not be opened for reading. Please use another file.</source>
        <translation type="unfinished"></translation>
    </message>
    <message>
        <source>The file is empty or could not be read. Please use another file.</source>
        <translation type="unfinished"></translation>
    </message>
    <message>
        <source>The file did not contain a valid certificate and key. Please use another file.</source>
        <translation type="unfinished"></translation>
    </message>
    <message>
        <source>Select file to export certificate to</source>
        <translation type="unfinished"></translation>
    </message>
    <message>
        <source>Select file to import certificate from</source>
        <translation type="unfinished"></translation>
    </message>
    <message>
        <source>Unable to import. Missing password or incompatible file type.</source>
        <translation type="unfinished"></translation>
    </message>
    <message>
        <source>&lt;b&gt;Certificate Expiry:&lt;/b&gt; Your certificate is about to expire. You need to renew it, or you will no longer be able to connect to servers you are registered on.</source>
        <translation type="unfinished"></translation>
    </message>
</context>
<context>
    <name>Certificates</name>
    <message>
        <source>Certificate Management</source>
        <translation type="unfinished"></translation>
    </message>
    <message>
        <source>Certificate Authentication</source>
        <translation type="unfinished"></translation>
    </message>
    <message>
        <source>Authenticating to servers without using passwords</source>
        <translation type="unfinished"></translation>
    </message>
    <message>
        <source>Current certificate</source>
        <translation type="unfinished"></translation>
    </message>
    <message>
        <source>This is the certificate Mumble currently uses.</source>
        <translation type="unfinished"></translation>
    </message>
    <message>
        <source>Current Certificate</source>
        <translation type="unfinished"></translation>
    </message>
    <message>
        <source>Create a new certificate</source>
        <translation type="unfinished"></translation>
    </message>
    <message>
        <source>This will create a new certificate.</source>
        <translation type="unfinished"></translation>
    </message>
    <message>
        <source>Import certificate from file</source>
        <translation type="unfinished"></translation>
    </message>
    <message>
        <source>This will import a certificate from file.</source>
        <translation type="unfinished"></translation>
    </message>
    <message>
        <source>Import a certificate</source>
        <translation type="unfinished"></translation>
    </message>
    <message>
        <source>Export Certificate</source>
        <translation type="unfinished"></translation>
    </message>
    <message>
        <source>This will export a certificate to file.</source>
        <translation type="unfinished"></translation>
    </message>
    <message>
        <source>Export current certificate</source>
        <translation type="unfinished"></translation>
    </message>
    <message>
        <source>Import Certificate</source>
        <translation type="unfinished"></translation>
    </message>
    <message>
        <source>PKCS #12 Certificate import</source>
        <translation type="unfinished"></translation>
    </message>
    <message>
        <source>&lt;p&gt;Mumble can import certificates stored in PKCS #12 format. This is the format used when exporting a key from Mumble, and also when exporting keys from Firefox, Internet Explorer, Opera etc.&lt;/p&gt;&lt;p&gt;If the file is password protected, you will need the password to import the certificate.&lt;/p&gt;</source>
        <oldsource>&lt;p&gt;Mumble can import certificates stored in PKCS #12 format. This is the format used when exporting a key from Mumble, and also when exporting keys from FireFox, Internet Explorer, Opera etc.&lt;/p&gt;&lt;p&gt;If the file is password protected, you will need the password to import the certificate.&lt;/p&gt;</oldsource>
        <translation type="unfinished"></translation>
    </message>
    <message>
        <source>Import from</source>
        <translation type="unfinished"></translation>
    </message>
    <message>
        <source>Filename to import from</source>
        <translation type="unfinished"></translation>
    </message>
    <message>
        <source>This is the filename you wish to import a certificate from.</source>
        <translation type="unfinished"></translation>
    </message>
    <message>
        <source>Select file to import from</source>
        <translation type="unfinished"></translation>
    </message>
    <message>
        <source>This opens a file selection dialog to choose a file to import a certificate from.</source>
        <translation type="unfinished"></translation>
    </message>
    <message>
        <source>Open...</source>
        <translation type="unfinished"></translation>
    </message>
    <message>
        <source>Password</source>
        <translation type="unfinished"></translation>
    </message>
    <message>
        <source>Password for PKCS#12 file</source>
        <translation type="unfinished"></translation>
    </message>
    <message>
        <source>This is the password for the PKCS#12 file containing your certificate.</source>
        <translation type="unfinished"></translation>
    </message>
    <message>
        <source>Certificate to import</source>
        <translation type="unfinished"></translation>
    </message>
    <message>
        <source>This is the certificate you are importing.</source>
        <translation type="unfinished"></translation>
    </message>
    <message>
        <source>Certificate Details</source>
        <translation type="unfinished"></translation>
    </message>
    <message>
        <source>Replace Certificate</source>
        <translation type="unfinished"></translation>
    </message>
    <message>
        <source>Replace existing certificate with new certificate?</source>
        <translation type="unfinished"></translation>
    </message>
    <message>
        <source>&lt;p&gt;You already have a certificate stored in Mumble, and you are about to replace it.&lt;/p&gt;
&lt;p&gt;If you are upgrading to a certificate issued to you by a trusted CA and the email addresses match your current certificate, this is completely safe, and servers you connect to will automatically recognize the strong certificate for your email address.
&lt;/p&gt;
&lt;p&gt;If this is not the case, you will no longer be recognized by any server you previously have authenticated with. If you haven&apos;t been registered on any server yet, this is nothing to worry about.
&lt;/p&gt;
&lt;p&gt;
Are you sure you wish to replace your certificate?
&lt;/p&gt;
</source>
        <translation type="unfinished"></translation>
    </message>
    <message>
        <source>This is the certificate Mumble currently uses. It will be replaced.</source>
        <translation type="unfinished"></translation>
    </message>
    <message>
        <source>New certificate</source>
        <translation type="unfinished"></translation>
    </message>
    <message>
        <source>This is the new certificate that will replace the old one.</source>
        <translation type="unfinished"></translation>
    </message>
    <message>
        <source>New Certificate</source>
        <translation type="unfinished"></translation>
    </message>
    <message>
        <source>Make a backup of your certificate</source>
        <translation type="unfinished"></translation>
    </message>
    <message>
        <source>Export to</source>
        <translation type="unfinished"></translation>
    </message>
    <message>
        <source>Filename to export to</source>
        <translation type="unfinished"></translation>
    </message>
    <message>
        <source>This is the filename you wish to export a certificate to.</source>
        <translation type="unfinished"></translation>
    </message>
    <message>
        <source>Save As...</source>
        <translation type="unfinished"></translation>
    </message>
    <message>
        <source>This is the certificate Mumble currently uses. It will be exported.</source>
        <translation type="unfinished"></translation>
    </message>
    <message>
        <source>Generate a new certificate for strong authentication</source>
        <translation type="unfinished"></translation>
    </message>
    <message>
        <source>&lt;p&gt;Mumble will now generate a strong certificate for authentication to servers.&lt;/p&gt;&lt;p&gt;If you wish, you may provide some additional information to be stored in the certificate, which will be presented to servers when you connect. If you provide a valid email address, you can upgrade to a CA issued email certificate later on, which provides strong identification.&lt;/p&gt;</source>
        <translation type="unfinished"></translation>
    </message>
    <message>
        <source>Name</source>
        <translation type="unfinished"></translation>
    </message>
    <message>
        <source>Email</source>
        <translation type="unfinished"></translation>
    </message>
    <message>
        <source>Your email address (e.g. johndoe@mumble.info)</source>
        <translation type="unfinished"></translation>
    </message>
    <message>
        <source>This is your email address. It is strongly recommended to provide a valid email address, as this will allow you to upgrade to a strong certificate without authentication problems.</source>
        <translation type="unfinished"></translation>
    </message>
    <message>
        <source>Your name (e.g. John Doe)</source>
        <translation type="unfinished"></translation>
    </message>
    <message>
        <source>This is your name, and will be filled out in the certificate. This field is entirely optional.</source>
        <translation type="unfinished"></translation>
    </message>
    <message>
        <source>Finish</source>
        <translation type="unfinished"></translation>
    </message>
    <message>
        <source>Certificate-based authentication is ready for use</source>
        <translation type="unfinished"></translation>
    </message>
    <message>
        <source>Enjoy using Mumble with strong authentication.</source>
        <translation type="unfinished"></translation>
    </message>
    <message>
        <source>Automatic certificate creation</source>
        <translation type="unfinished"></translation>
    </message>
    <message>
        <source>&lt;p&gt;If you ever lose your current certificate, which will happen if your computer suffers a hardware failure or you reinstall your machine, you will no longer be able to authenticate to any server you are registered on. It is therefore &lt;b&gt;mandatory&lt;/b&gt; that you make a backup of your certificate. We strongly recommend you store this backup on removable storage, such as a USB flash drive.&lt;/p&gt;
&lt;p&gt;Note that this file will not be encrypted, and if anyone gains access to it, they will be able to impersonate you, so take good care of it.&lt;/p&gt;</source>
        <translation type="unfinished"></translation>
    </message>
    <message>
        <source>&lt;p&gt;Mumble can use certificates to authenticate with servers. Using certificates avoids passwords, meaning you don&apos;t need to disclose any password to the remote site. It also enables very easy user registration and a client side friends list independent of servers.&lt;/p&gt;&lt;p&gt;While Mumble can work without certificates, the majority of servers will expect you to have one.&lt;/p&gt;&lt;p&gt;Creating a new certificate automatically is sufficient for most use cases. But Mumble also supports certificates representing trust in the users ownership of an email address. These certificates are issued by third parties. For more information see our &lt;a href=&quot;http://mumble.info/certificate.php&quot;&gt;user certificate documentation&lt;/a&gt;. &lt;/p&gt;</source>
        <translation type="unfinished"></translation>
    </message>
</context>
<context>
    <name>ChanACL</name>
    <message>
        <source>None</source>
        <translation type="unfinished"></translation>
    </message>
    <message>
        <source>Traverse</source>
        <translation type="unfinished"></translation>
    </message>
    <message>
        <source>Enter</source>
        <translation type="unfinished"></translation>
    </message>
    <message>
        <source>Speak</source>
        <translation type="unfinished"></translation>
    </message>
    <message>
        <source>Mute/Deafen</source>
        <translation type="unfinished"></translation>
    </message>
    <message>
        <source>Make channel</source>
        <translation type="unfinished"></translation>
    </message>
    <message>
        <source>Make temporary</source>
        <translation type="unfinished"></translation>
    </message>
    <message>
        <source>Link channel</source>
        <translation type="unfinished"></translation>
    </message>
    <message>
        <source>This represents no privileges.</source>
        <translation type="unfinished"></translation>
    </message>
    <message>
        <source>This represents total access to the channel, including the ability to change group and ACL information. This privilege implies all other privileges.</source>
        <translation type="unfinished"></translation>
    </message>
    <message>
        <source>This represents the permission to traverse the channel. If a user is denied this privilege, he will be unable to access this channel and any sub-channels in any way, regardless of other permissions in the sub-channels.</source>
        <translation type="unfinished"></translation>
    </message>
    <message>
        <source>This represents the permission to join the channel. If you have a hierarchical channel structure, you might want to give everyone Traverse, but restrict Enter in the root of your hierarchy.</source>
        <translation type="unfinished"></translation>
    </message>
    <message>
        <source>This represents the permission to speak in a channel. Users without this privilege will be suppressed by the server (seen as muted), and will be unable to speak until they are unmuted by someone with the appropriate privileges.</source>
        <translation type="unfinished"></translation>
    </message>
    <message>
        <source>This represents the permission to whisper to this channel from the outside. This works exactly like the &lt;i&gt;speak&lt;/i&gt; privilege, but applies to packets spoken with the Whisper key held down. This may be used to broadcast to a hierarchy of channels without linking.</source>
        <translation type="unfinished"></translation>
    </message>
    <message>
        <source>This represents the permission to mute and deafen other users. Once muted, a user will stay muted until he is unmuted by another privileged user or reconnects to the server.</source>
        <translation type="unfinished"></translation>
    </message>
    <message>
        <source>This represents the permission to move a user to another channel or kick him from the server. To actually move the user, either the moving user must have Move privileges in the destination channel, or the user must normally be allowed to enter the channel. Users with this privilege can move users into channels the target user normally wouldn&apos;t have permission to enter.</source>
        <translation type="unfinished"></translation>
    </message>
    <message>
        <source>This represents the permission to make sub-channels. The user making the sub-channel will be added to the admin group of the sub-channel.</source>
        <translation type="unfinished"></translation>
    </message>
    <message>
        <source>This represents the permission to make a temporary subchannel. The user making the sub-channel will be added to the admin group of the sub-channel. Temporary channels are not stored and disappear when the last user leaves.</source>
        <translation type="unfinished"></translation>
    </message>
    <message>
        <source>This represents the permission to link channels. Users in linked channels hear each other, as long as the speaking user has the &lt;i&gt;speak&lt;/i&gt; privilege in the channel of the listener. You need the link privilege in both channels to create a link, but just in either channel to remove it.</source>
        <translation type="unfinished"></translation>
    </message>
    <message>
        <source>This represents the permission to write text messages to other users in this channel.</source>
        <translation type="unfinished"></translation>
    </message>
    <message>
        <source>This represents the permission to forcibly remove users from the server.</source>
        <translation type="unfinished"></translation>
    </message>
    <message>
        <source>This represents the permission to permanently remove users from the server.</source>
        <translation type="unfinished"></translation>
    </message>
    <message>
        <source>This represents the permission to register and unregister users on the server.</source>
        <translation type="unfinished"></translation>
    </message>
    <message>
        <source>This represents the permission to register oneself on the server.</source>
        <translation type="unfinished"></translation>
    </message>
    <message>
        <source>Whisper</source>
        <translation type="unfinished"></translation>
    </message>
    <message>
        <source>Move</source>
        <translation type="unfinished"></translation>
    </message>
    <message>
        <source>Text message</source>
        <translation type="unfinished"></translation>
    </message>
    <message>
        <source>Kick</source>
        <translation type="unfinished"></translation>
    </message>
    <message>
        <source>Ban</source>
        <translation type="unfinished"></translation>
    </message>
    <message>
        <source>Register User</source>
        <translation type="unfinished"></translation>
    </message>
    <message>
        <source>Register Self</source>
        <translation type="unfinished"></translation>
    </message>
    <message>
        <source>Write ACL</source>
        <translation type="unfinished"></translation>
    </message>
    <message>
        <source>This represents the permission to use the listen-feature allowing to listen to a channel without being in it.</source>
        <translation type="unfinished"></translation>
    </message>
    <message>
        <source>Listen</source>
        <translation type="unfinished"></translation>
    </message>
</context>
<context>
    <name>ChatbarTextEdit</name>
    <message>
        <source>Paste and &amp;Send</source>
        <oldsource>Paste and send</oldsource>
        <translation type="unfinished"></translation>
    </message>
    <message>
        <source>&lt;center&gt;Type chat message here&lt;/center&gt;</source>
        <translation type="unfinished"></translation>
    </message>
</context>
<context>
    <name>ClientUser</name>
    <message>
        <source>Friend</source>
        <translation type="unfinished"></translation>
    </message>
    <message>
        <source>Authenticated</source>
        <translation type="unfinished"></translation>
    </message>
    <message>
        <source>Priority speaker</source>
        <translation type="unfinished"></translation>
    </message>
    <message>
        <source>Recording</source>
        <translation type="unfinished"></translation>
    </message>
    <message>
        <source>Muted (server)</source>
        <translation type="unfinished"></translation>
    </message>
    <message>
        <source>Deafened (server)</source>
        <translation type="unfinished"></translation>
    </message>
    <message>
        <source>Local Ignore (Text messages)</source>
        <translation type="unfinished"></translation>
    </message>
    <message>
        <source>Local Mute</source>
        <translation type="unfinished"></translation>
    </message>
    <message>
        <source>Muted (self)</source>
        <translation type="unfinished"></translation>
    </message>
    <message>
        <source>Deafened (self)</source>
        <translation type="unfinished"></translation>
    </message>
</context>
<context>
    <name>ConfigDialog</name>
    <message>
        <source>Accept changes</source>
        <translation type="unfinished"></translation>
    </message>
    <message>
        <source>This button will accept current settings and return to the application.&lt;br /&gt;The settings will be stored to disk when you leave the application.</source>
        <translation type="unfinished"></translation>
    </message>
    <message>
        <source>Reject changes</source>
        <translation type="unfinished"></translation>
    </message>
    <message>
        <source>This button will reject all changes and return to the application.&lt;br /&gt;The settings will be reset to the previous positions.</source>
        <translation type="unfinished"></translation>
    </message>
    <message>
        <source>Apply changes</source>
        <translation type="unfinished"></translation>
    </message>
    <message>
        <source>This button will immediately apply all changes.</source>
        <translation type="unfinished"></translation>
    </message>
    <message>
        <source>Undo changes for current page</source>
        <translation type="unfinished"></translation>
    </message>
    <message>
        <source>This button will revert any changes done on the current page to the most recent applied settings.</source>
        <translation type="unfinished"></translation>
    </message>
    <message>
        <source>Restore defaults for current page</source>
        <translation type="unfinished"></translation>
    </message>
    <message>
        <source>This button will restore the defaults for the settings on the current page. Other pages will not be changed.&lt;br /&gt;To restore all settings to their defaults, you will have to use this button on every page.</source>
        <oldsource>This button will restore the settings for the current page only to their defaults. Other pages will not be changed.&lt;br /&gt;To restore all settings to their defaults, you will have to use this button on every page.</oldsource>
        <translation type="unfinished"></translation>
    </message>
    <message>
        <source>Mumble Configuration</source>
        <translation type="unfinished"></translation>
    </message>
</context>
<context>
    <name>ConnectDialog</name>
    <message>
        <source>Connecting to %1</source>
        <translation type="unfinished"></translation>
    </message>
    <message>
        <source>Enter username</source>
        <translation type="unfinished"></translation>
    </message>
    <message>
        <source>Adding host %1</source>
        <translation type="unfinished"></translation>
    </message>
    <message>
        <source>Servername</source>
        <translation type="unfinished"></translation>
    </message>
    <message>
        <source>Hostname</source>
        <translation type="unfinished"></translation>
    </message>
    <message>
        <source>Bonjour name</source>
        <translation type="unfinished"></translation>
    </message>
    <message>
        <source>Port</source>
        <translation type="unfinished"></translation>
    </message>
    <message>
        <source>Addresses</source>
        <translation type="unfinished"></translation>
    </message>
    <message>
        <source>Website</source>
        <translation type="unfinished"></translation>
    </message>
    <message>
        <source>Packet loss</source>
        <translation type="unfinished"></translation>
    </message>
    <message>
        <source>Ping (80%)</source>
        <translation type="unfinished"></translation>
    </message>
    <message>
        <source>%1 ms</source>
        <translation type="unfinished"></translation>
    </message>
    <message>
        <source>Ping (95%)</source>
        <translation type="unfinished"></translation>
    </message>
    <message>
        <source>Bandwidth</source>
        <translation type="unfinished"></translation>
    </message>
    <message>
        <source>%1 kbit/s</source>
        <translation type="unfinished"></translation>
    </message>
    <message>
        <source>&amp;Connect</source>
        <translation type="unfinished"></translation>
    </message>
    <message>
        <source>&amp;Filters</source>
        <translation type="unfinished"></translation>
    </message>
    <message>
        <source>Unknown</source>
        <translation type="unfinished"></translation>
    </message>
    <message>
        <source>Users</source>
        <translation type="unfinished"></translation>
    </message>
    <message>
        <source>Version</source>
        <translation type="unfinished"></translation>
    </message>
    <message>
        <source>Failed to fetch server list</source>
        <translation type="unfinished"></translation>
    </message>
    <message>
        <source>Mumble Server Connect</source>
        <translation type="unfinished"></translation>
    </message>
    <message>
        <source>Ping</source>
        <translation type="unfinished"></translation>
    </message>
    <message>
        <source>Remove from Favorites</source>
        <translation type="unfinished"></translation>
    </message>
    <message>
        <source>Add custom server</source>
        <translation type="unfinished"></translation>
    </message>
    <message>
        <source>Show all servers that respond to ping</source>
        <translation type="unfinished"></translation>
    </message>
    <message>
        <source>Show all servers with users</source>
        <translation type="unfinished"></translation>
    </message>
    <message>
        <source>Show all servers</source>
        <translation type="unfinished"></translation>
    </message>
    <message>
        <source>&amp;Copy</source>
        <translation type="unfinished"></translation>
    </message>
    <message>
        <source>Copy favorite link to clipboard</source>
        <translation type="unfinished"></translation>
    </message>
    <message>
        <source>&amp;Paste</source>
        <translation type="unfinished"></translation>
    </message>
    <message>
        <source>Paste favorite from clipboard</source>
        <translation type="unfinished"></translation>
    </message>
    <message>
        <source>&amp;Edit...</source>
        <translation type="unfinished"></translation>
    </message>
    <message>
        <source>&amp;Add New...</source>
        <translation type="unfinished"></translation>
    </message>
    <message>
        <source>Add to &amp;Favorites</source>
        <translation type="unfinished"></translation>
    </message>
    <message>
        <source>Open &amp;Webpage</source>
        <translation type="unfinished"></translation>
    </message>
    <message>
        <source>Show &amp;Reachable</source>
        <translation type="unfinished"></translation>
    </message>
    <message>
        <source>Show &amp;Populated</source>
        <translation type="unfinished"></translation>
    </message>
    <message>
        <source>Show &amp;All</source>
        <translation type="unfinished"></translation>
    </message>
</context>
<context>
    <name>ConnectDialogEdit</name>
    <message>
        <source>Edit Server</source>
        <translation type="unfinished"></translation>
    </message>
    <message>
        <source>Name of the server</source>
        <translation type="unfinished"></translation>
    </message>
    <message>
        <source>A&amp;ddress</source>
        <translation type="unfinished"></translation>
    </message>
    <message>
        <source>Internet address of the server.</source>
        <oldsource>Internet address of the server. </oldsource>
        <translation type="unfinished"></translation>
    </message>
    <message>
        <source>&lt;b&gt;Address&lt;/b&gt;&lt;br/&gt;
Internet address of the server. This can be a normal hostname, an IPv4/IPv6 address or a Bonjour service identifier. Bonjour service identifiers have to be prefixed with a &apos;@&apos; to be recognized by Mumble.</source>
        <oldsource>&lt;b&gt;Address&lt;/b&gt;&lt;/br&gt;
Internet address of the server. This can be a normal hostname, an ipv4/6 address or a bonjour service identifier. Bonjour service identifiers have to be prefixed with a &apos;@&apos; to be recognized by Mumble.</oldsource>
        <translation type="unfinished"></translation>
    </message>
    <message>
        <source>&amp;Port</source>
        <translation type="unfinished"></translation>
    </message>
    <message>
        <source>Port on which the server is listening</source>
        <translation type="unfinished"></translation>
    </message>
    <message>
        <source>&lt;b&gt;Port&lt;/b&gt;&lt;br/&gt;
Port on which the server is listening. If the server is identified by a Bonjour service identifier this field will be ignored.</source>
        <translation type="unfinished"></translation>
    </message>
    <message>
        <source>&amp;Username</source>
        <translation type="unfinished"></translation>
    </message>
    <message>
        <source>Username to send to the server</source>
        <translation type="unfinished"></translation>
    </message>
    <message>
        <source>&lt;b&gt;Username&lt;/b&gt;&lt;br/&gt;
Username to send to the server. Be aware that the server can impose restrictions on how a username might look like. Also your username could already be taken by another user.</source>
        <translation type="unfinished"></translation>
    </message>
    <message>
        <source>Label</source>
        <translation type="unfinished"></translation>
    </message>
    <message>
        <source>Add Server</source>
        <translation type="unfinished"></translation>
    </message>
    <message>
        <source>You are currently connected to a server.
Do you want to fill the dialog with the connection data of this server?
Host: %1 Port: %2</source>
        <translation type="unfinished"></translation>
    </message>
    <message>
        <source>You have an URL in your clipboard.
Do you want to fill the dialog with this data?
Host: %1 Port: %2</source>
        <translation type="unfinished"></translation>
    </message>
    <message>
        <source>Password</source>
        <translation type="unfinished"></translation>
    </message>
    <message>
        <source>Password to send to the server</source>
        <translation type="unfinished"></translation>
    </message>
    <message>
        <source>&lt;b&gt;Password&lt;/b&gt;&lt;br/&gt;
Password to be sent to the server on connect. This password is needed when connecting as &lt;i&gt;SuperUser&lt;/i&gt; or to a server using password authentication. If not entered here the password will be queried on connect.</source>
        <translation type="unfinished"></translation>
    </message>
    <message>
        <source>Show password</source>
        <translation type="unfinished"></translation>
    </message>
    <message>
        <source>&lt;b&gt;Label&lt;/b&gt;&lt;br/&gt;
Label of the server. This is what the server will be named like in your server list and can be chosen freely.</source>
        <translation type="unfinished"></translation>
    </message>
    <message>
        <source>Local server label</source>
        <translation type="unfinished"></translation>
    </message>
    <message>
        <source>127.0.0.1</source>
        <translation type="unfinished"></translation>
    </message>
    <message>
        <source>64738</source>
        <translation type="unfinished"></translation>
    </message>
    <message>
        <source>Your username</source>
        <translation type="unfinished"></translation>
    </message>
    <message>
        <source>Your password</source>
        <translation type="unfinished"></translation>
    </message>
    <message>
        <source>&amp;Fill</source>
        <translation type="unfinished"></translation>
    </message>
</context>
<context>
    <name>CoreAudioSystem</name>
    <message>
        <source>Default Device</source>
        <translation type="unfinished"></translation>
    </message>
</context>
<context>
    <name>CrashReporter</name>
    <message>
        <source>Mumble Crash Report</source>
        <translation type="unfinished"></translation>
    </message>
    <message>
        <source>&lt;p&gt;&lt;b&gt;We&apos;re terribly sorry, but it seems Mumble has crashed. Do you want to send a crash report to the Mumble developers?&lt;/b&gt;&lt;/p&gt;&lt;p&gt;The crash report contains a partial copy of Mumble&apos;s memory at the time it crashed, and will help the developers fix the problem.&lt;/p&gt;</source>
        <translation type="unfinished"></translation>
    </message>
    <message>
        <source>Email address (optional)</source>
        <translation type="unfinished"></translation>
    </message>
    <message>
        <source>Please describe briefly, in English, what you were doing at the time of the crash</source>
        <oldsource>Please briefly describe what you were doing at the time of the crash</oldsource>
        <translation type="unfinished"></translation>
    </message>
    <message>
        <source>Send Report</source>
        <translation type="unfinished"></translation>
    </message>
    <message>
        <source>Don&apos;t send report</source>
        <translation type="unfinished"></translation>
    </message>
    <message>
        <source>Crash upload successful</source>
        <translation type="unfinished"></translation>
    </message>
    <message>
        <source>Thank you for helping make Mumble better!</source>
        <translation type="unfinished"></translation>
    </message>
    <message>
        <source>Crash upload failed</source>
        <translation type="unfinished"></translation>
    </message>
    <message>
        <source>We&apos;re really sorry, but it appears the crash upload has failed with error %1 %2. Please inform a developer.</source>
        <translation type="unfinished"></translation>
    </message>
    <message>
        <source>This really isn&apos;t funny, but apparently there&apos;s a bug in the crash reporting code, and we&apos;ve failed to upload the report. You may inform a developer about error %1</source>
        <translation type="unfinished"></translation>
    </message>
    <message>
        <source>Uploading crash report</source>
        <translation type="unfinished"></translation>
    </message>
    <message>
        <source>Abort upload</source>
        <translation type="unfinished"></translation>
    </message>
</context>
<context>
    <name>Database</name>
    <message>
        <source>Mumble failed to initialize a database in any
of the possible locations.</source>
        <translation type="unfinished"></translation>
    </message>
    <message>
        <source>The database &apos;%1&apos; is read-only. Mumble cannot store server settings (i.e. SSL certificates) until you fix this problem.</source>
        <oldsource>The database &apos;%1&apos; is read-only. Mumble can not store server settings (ie. SSL certificates) until you fix this problem.</oldsource>
        <translation type="unfinished"></translation>
    </message>
</context>
<context>
    <name>DeveloperConsole</name>
    <message>
        <source>Developer Console</source>
        <translation type="unfinished"></translation>
    </message>
</context>
<context>
    <name>DockTitleBar</name>
    <message>
        <source>Drag here</source>
        <translation type="unfinished"></translation>
    </message>
</context>
<context>
    <name>GlobalShortcut</name>
    <message>
        <source>Shortcuts</source>
        <translation type="unfinished"></translation>
    </message>
    <message>
        <source>List of configured shortcuts</source>
        <translation type="unfinished"></translation>
    </message>
    <message>
        <source>Function</source>
        <translation type="unfinished"></translation>
    </message>
    <message>
        <source>Data</source>
        <translation type="unfinished"></translation>
    </message>
    <message>
        <source>Shortcut</source>
        <translation type="unfinished"></translation>
    </message>
    <message>
        <source>Suppress</source>
        <translation type="unfinished"></translation>
    </message>
    <message>
        <source>Add new shortcut</source>
        <translation type="unfinished"></translation>
    </message>
    <message>
        <source>This will add a new global shortcut</source>
        <translation type="unfinished"></translation>
    </message>
    <message>
        <source>&amp;Add</source>
        <translation type="unfinished"></translation>
    </message>
    <message>
        <source>Remove selected shortcut</source>
        <translation type="unfinished"></translation>
    </message>
    <message>
        <source>This will permanently remove a selected shortcut.</source>
        <translation type="unfinished"></translation>
    </message>
    <message>
        <source>&amp;Remove</source>
        <translation type="unfinished"></translation>
    </message>
    <message>
        <source>&lt;html&gt;&lt;head/&gt;&lt;body&gt;&lt;p&gt;Mumble can currently only use mouse buttons and keyboard modifier keys (Alt, Ctrl, Cmd, etc.) for global shortcuts.&lt;/p&gt;&lt;p&gt;If you want more flexibility, you can enable &lt;span style=&quot; font-style:italic;&quot;&gt;Access for assistive devices&lt;/span&gt; in the system&apos;s Accessibility preferences. However, please note that this change also potentially allows malicious programs to read what is typed on your keyboard.&lt;/p&gt;&lt;/body&gt;&lt;/html&gt;</source>
        <translation type="unfinished"></translation>
    </message>
    <message>
        <source>Open Accessibility Preferences</source>
        <translation type="unfinished"></translation>
    </message>
    <message>
        <source>Skip</source>
        <translation type="unfinished"></translation>
    </message>
    <message>
        <source>Enable Global Shortcuts</source>
        <translation type="unfinished"></translation>
    </message>
    <message>
        <source>&lt;b&gt;Additional Shortcut Engines&lt;/b&gt;&lt;br /&gt;This section allows you to configure the use of additional GlobalShortcut engines.</source>
        <translation type="unfinished"></translation>
    </message>
    <message>
        <source>Additional Shortcut Engines</source>
        <translation type="unfinished"></translation>
    </message>
    <message>
        <source>&lt;b&gt;Enable Windows hooks&lt;/b&gt;.&lt;br /&gt;This enables the Windows hooks shortcut engine. Using this engine allows Mumble to suppress keypresses and mouse clicks.</source>
        <translation type="unfinished"></translation>
    </message>
    <message>
        <source>Enable Windows hooks</source>
        <translation type="unfinished"></translation>
    </message>
    <message>
        <source>&lt;b&gt;Enable GKey&lt;/b&gt;.&lt;br /&gt;This setting enables support for the GKey shortcut engine, for &quot;G&quot;-keys found on Logitech keyboards.</source>
        <translation type="unfinished"></translation>
    </message>
    <message>
        <source>Enable GKey</source>
        <translation type="unfinished"></translation>
    </message>
    <message>
        <source>&lt;b&gt;Enable XInput&lt;/b&gt;&lt;br /&gt;This setting enables support for the XInput shortcut engine, for Xbox compatible controllers.</source>
        <translation type="unfinished"></translation>
    </message>
    <message>
        <source>Enable XInput</source>
        <translation type="unfinished"></translation>
    </message>
    <message>
        <source>&lt;b&gt;Enable shortcuts in privileged applications&lt;/b&gt;.&lt;br /&gt;Also known as &quot;UIAccess&quot;. This allows Mumble to receive global shortcut events from programs running at high privilege levels, such as an Admin Command Prompt or older games that run with admin privileges.
&lt;br /&gt;&lt;br /&gt;
Without this option enabled, using Mumble&apos;s global shortcuts in privileged applications will not work. This can seem inconsistent: for example, if the Push-to-Talk button is pressed in a non-privileged program, but released in a privileged application, Mumble will not observe that it has been released and you will continue to talk until you press the Push-to-Talk button again.</source>
        <translation type="unfinished"></translation>
    </message>
    <message>
        <source>Enable shortcuts in privileged applications</source>
        <translation type="unfinished"></translation>
    </message>
</context>
<context>
    <name>GlobalShortcutConfig</name>
    <message>
        <source>&lt;html&gt;&lt;head/&gt;&lt;body&gt;&lt;p&gt;Mumble can currently only use mouse buttons and keyboard modifier keys (Alt, Ctrl, Cmd, etc.) for global shortcuts.&lt;/p&gt;&lt;p&gt;If you want more flexibility, you can add Mumble as a trusted accessibility program in the Security &amp; Privacy section of your Mac&apos;s System Preferences.&lt;/p&gt;&lt;p&gt;In the Security &amp; Privacy preference pane, change to the Privacy tab. Then choose Accessibility (near the bottom) in the list to the left. Finally, add Mumble to the list of trusted accessibility programs.&lt;/body&gt;&lt;/html&gt;</source>
        <translation type="unfinished"></translation>
    </message>
    <message>
        <source>Shortcuts</source>
        <translation type="unfinished"></translation>
    </message>
    <message>
        <source>Shortcut button combination.</source>
        <translation type="unfinished"></translation>
    </message>
    <message>
        <source>&lt;b&gt;This is the global shortcut key combination.&lt;/b&gt;&lt;br /&gt;Click this field and then press the desired key/button combo to rebind. Double-click to clear.</source>
        <oldsource>&lt;b&gt;This is the global shortcut key combination.&lt;/b&gt;&lt;br /&gt;Double-click this field and then the desired key/button combo to rebind.</oldsource>
        <translation type="unfinished"></translation>
    </message>
    <message>
        <source>Suppress keys from other applications</source>
        <translation type="unfinished"></translation>
    </message>
    <message>
        <source>&lt;b&gt;This hides the button presses from other applications.&lt;/b&gt;&lt;br /&gt;Enabling this will hide the button (or the last button of a multi-button combo) from other applications. Note that not all buttons can be suppressed.</source>
        <translation type="unfinished"></translation>
    </message>
</context>
<context>
    <name>GlobalShortcutTarget</name>
    <message>
        <source>Whisper Target</source>
        <translation type="unfinished"></translation>
    </message>
    <message>
        <source>Channel Target</source>
        <translation type="unfinished"></translation>
    </message>
    <message>
        <source>Restrict to Group</source>
        <translation type="unfinished"></translation>
    </message>
    <message>
        <source>If specified, only members of this group will receive the whisper.</source>
        <translation type="unfinished"></translation>
    </message>
    <message>
        <source>List of users</source>
        <translation type="unfinished"></translation>
    </message>
    <message>
        <source>Add</source>
        <translation type="unfinished"></translation>
    </message>
    <message>
        <source>Remove</source>
        <translation type="unfinished"></translation>
    </message>
    <message>
        <source>Modifiers</source>
        <translation type="unfinished"></translation>
    </message>
    <message>
        <source>Do not send positional audio information when using this whisper shortcut.</source>
        <translation type="unfinished"></translation>
    </message>
    <message>
        <source>Ignore positional audio</source>
        <translation type="unfinished"></translation>
    </message>
    <message>
        <source>Shout to Linked channels</source>
        <translation type="unfinished"></translation>
    </message>
    <message>
        <source>Shout to subchannels</source>
        <translation type="unfinished"></translation>
    </message>
    <message>
        <source>The whisper will also be transmitted to linked channels.</source>
        <translation type="unfinished"></translation>
    </message>
    <message>
        <source>The whisper will also be sent to the subchannels of the channel target.</source>
        <translation type="unfinished"></translation>
    </message>
    <message>
        <source>Shout/Whisper to:</source>
        <translation type="unfinished"></translation>
    </message>
    <message>
        <source>Current selection</source>
        <translation type="unfinished"></translation>
    </message>
    <message>
        <source>When shouting to channel:</source>
        <translation type="unfinished"></translation>
    </message>
    <message>
        <source>Shout to linked channels</source>
        <translation type="unfinished"></translation>
    </message>
    <message>
        <source>Channel</source>
        <translation type="unfinished"></translation>
    </message>
</context>
<context>
    <name>GlobalShortcutX</name>
    <message>
        <source>Mouse %1</source>
        <translation type="unfinished"></translation>
    </message>
</context>
<context>
    <name>JackAudioSystem</name>
    <message>
        <source>Hardware Ports</source>
        <translation type="unfinished"></translation>
    </message>
    <message>
        <source>Mono</source>
        <translation type="unfinished"></translation>
    </message>
    <message>
        <source>Stereo</source>
        <translation type="unfinished"></translation>
    </message>
</context>
<context>
    <name>LCD</name>
    <message>
        <source>Not connected</source>
        <translation type="unfinished"></translation>
    </message>
</context>
<context>
    <name>LCDConfig</name>
    <message>
        <source>Enable this device</source>
        <translation type="unfinished"></translation>
    </message>
    <message>
        <source>LCD</source>
        <translation type="unfinished"></translation>
    </message>
    <message>
        <source>Devices</source>
        <translation type="unfinished"></translation>
    </message>
    <message>
        <source>Name</source>
        <translation type="unfinished"></translation>
    </message>
    <message>
        <source>&lt;p&gt;This is the list of available LCD devices on your system.  It lists devices by name, but also includes the size of the display. Mumble supports outputting to several LCD devices at a time.&lt;/p&gt;
&lt;h3&gt;Size:&lt;/h3&gt;
&lt;p&gt;
This field describes the size of an LCD device. The size is given either in pixels (for Graphic LCDs) or in characters (for Character LCDs).&lt;/p&gt;
&lt;h3&gt;Enabled:&lt;/h3&gt;
&lt;p&gt;This decides whether Mumble should draw to a particular LCD device.&lt;/p&gt;</source>
        <translation type="unfinished"></translation>
    </message>
    <message>
        <source>Size</source>
        <translation type="unfinished"></translation>
    </message>
    <message>
        <source>Enabled</source>
        <translation type="unfinished"></translation>
    </message>
    <message>
        <source>Views</source>
        <translation type="unfinished"></translation>
    </message>
    <message>
        <source>Minimum Column Width</source>
        <translation type="unfinished"></translation>
    </message>
    <message>
        <source>&lt;p&gt;This option decides the minimum width a column in the User View.&lt;/p&gt;
&lt;p&gt;If too many people are speaking at once, the User View will split itself into columns. You can use this option to pick a compromise between number of users shown on the LCD, and width of user names.&lt;/p&gt;
</source>
        <translation type="unfinished"></translation>
    </message>
    <message>
        <source>This setting decides the width of column splitter.</source>
        <translation type="unfinished"></translation>
    </message>
    <message>
        <source>Splitter Width</source>
        <translation type="unfinished"></translation>
    </message>
</context>
<context>
    <name>ListenerLocalVolumeDialog</name>
    <message>
        <source>Adjusting local volume for listening to %1</source>
        <translation type="unfinished"></translation>
    </message>
</context>
<context>
    <name>Log</name>
    <message>
        <source>Debug</source>
        <translation type="unfinished"></translation>
    </message>
    <message>
        <source>Critical</source>
        <translation type="unfinished"></translation>
    </message>
    <message>
        <source>Warning</source>
        <translation type="unfinished"></translation>
    </message>
    <message>
        <source>Information</source>
        <translation type="unfinished"></translation>
    </message>
    <message>
        <source>Other self-muted/deafened</source>
        <translation type="unfinished"></translation>
    </message>
    <message>
        <source>User recording state changed</source>
        <translation type="unfinished"></translation>
    </message>
    <message>
        <source>User kicked (you or by you)</source>
        <translation type="unfinished"></translation>
    </message>
    <message>
        <source>User kicked</source>
        <translation type="unfinished"></translation>
    </message>
    <message>
        <source>You self-muted</source>
        <translation type="unfinished"></translation>
    </message>
    <message>
        <source>User muted (you)</source>
        <translation type="unfinished"></translation>
    </message>
    <message>
        <source>User muted (by you)</source>
        <translation type="unfinished"></translation>
    </message>
    <message>
        <source>User muted (other)</source>
        <translation type="unfinished"></translation>
    </message>
    <message>
        <source>You self-unmuted</source>
        <translation type="unfinished"></translation>
    </message>
    <message>
        <source>You self-deafened</source>
        <translation type="unfinished"></translation>
    </message>
    <message>
        <source>You self-undeafened</source>
        <translation type="unfinished"></translation>
    </message>
    <message>
        <source>User renamed</source>
        <translation type="unfinished"></translation>
    </message>
    <message>
        <source>User connected and entered channel</source>
        <translation type="unfinished"></translation>
    </message>
    <message>
        <source>User left channel and disconnected</source>
        <translation type="unfinished"></translation>
    </message>
    <message>
        <source>Private text message</source>
        <translation type="unfinished"></translation>
    </message>
    <message>
        <source>the server</source>
        <translation type="unfinished"></translation>
    </message>
    <message>
        <source>[[ Invalid size ]]</source>
        <translation type="unfinished"></translation>
    </message>
    <message>
        <source>[[ Text object too large to display ]]</source>
        <translation type="unfinished"></translation>
    </message>
    <message>
        <source>[Date changed to %1]
</source>
        <translation type="unfinished"></translation>
    </message>
    <message>
        <source>link to %1</source>
        <translation type="unfinished"></translation>
    </message>
    <message>
        <source>FTP link to %1</source>
        <translation type="unfinished"></translation>
    </message>
    <message>
        <source>player link</source>
        <translation type="unfinished"></translation>
    </message>
    <message>
        <source>channel link</source>
        <translation type="unfinished"></translation>
    </message>
    <message>
        <source>%1 link</source>
        <translation type="unfinished"></translation>
    </message>
    <message>
        <source>Server connected</source>
        <translation type="unfinished"></translation>
    </message>
    <message>
        <source>Server disconnected</source>
        <translation type="unfinished"></translation>
    </message>
    <message>
        <source>User joined server</source>
        <translation type="unfinished"></translation>
    </message>
    <message>
        <source>User left server</source>
        <translation type="unfinished"></translation>
    </message>
    <message>
        <source>User joined channel</source>
        <translation type="unfinished"></translation>
    </message>
    <message>
        <source>User left channel</source>
        <translation type="unfinished"></translation>
    </message>
    <message>
        <source>Permission denied</source>
        <translation type="unfinished"></translation>
    </message>
    <message>
        <source>Text message</source>
        <translation type="unfinished"></translation>
    </message>
    <message>
        <source>You joined channel</source>
        <translation type="unfinished"></translation>
    </message>
    <message>
        <source>You joined channel (moved)</source>
        <translation type="unfinished"></translation>
    </message>
    <message>
        <source>User started listening to channel</source>
        <translation type="unfinished"></translation>
    </message>
    <message>
        <source>User stopped listening to channel</source>
        <translation type="unfinished"></translation>
    </message>
<<<<<<< HEAD
	<message>
=======
    <message>
>>>>>>> 4a4ea922
        <source>Plugin message</source>
        <translation type="unfinished"></translation>
    </message>
</context>
<context>
    <name>LogConfig</name>
    <message>
        <source>Toggle console for %1 events</source>
        <translation type="unfinished"></translation>
    </message>
    <message>
        <source>Toggle pop-up notifications for %1 events</source>
        <translation type="unfinished"></translation>
    </message>
    <message>
        <source>Toggle Text-To-Speech for %1 events</source>
        <translation type="unfinished"></translation>
    </message>
    <message>
        <source>Click here to toggle sound notification for %1 events</source>
        <translation type="unfinished"></translation>
    </message>
    <message>
        <source>Toggle window highlight (if not active) for %1 events</source>
        <translation type="unfinished"></translation>
    </message>
    <message>
        <source>Path to sound file used for sound notifications in the case of %1 events&lt;br /&gt;Single click to play&lt;br /&gt;Double-click to change</source>
        <translation type="unfinished"></translation>
    </message>
    <message>
        <source>Click here to toggle console output for %1 events.&lt;br /&gt;If checked, this option makes Mumble output all %1 events in its message log.</source>
        <translation type="unfinished"></translation>
    </message>
    <message>
        <source>Click here to toggle pop-up notifications for %1 events.&lt;br /&gt;If checked, a notification pop-up will be created by Mumble for every %1 event.</source>
        <oldsource>Click here to toggle pop-up notifications for %1 events.&lt;br /&gt;If checked, a notification pop-up will be created by mumble for every %1 event.</oldsource>
        <translation type="unfinished"></translation>
    </message>
    <message>
        <source>Click here to toggle window highlight for %1 events.&lt;br /&gt;If checked, Mumble&apos;s window will be highlighted for every %1 event, if not active.</source>
        <translation type="unfinished"></translation>
    </message>
    <message>
        <source>Path to sound file used for sound notifications in the case of %1 events.&lt;br /&gt;Single click to play&lt;br /&gt;Double-click to change&lt;br /&gt;Ensure that sound notifications for these events are enabled or this field will not have any effect.</source>
        <translation type="unfinished"></translation>
    </message>
    <message>
        <source>Click here to toggle Text-To-Speech for %1 events.&lt;br /&gt;If checked, Mumble uses Text-To-Speech to read %1 events out loud to you. Text-To-Speech is also able to read the contents of the event which is not true for sound files. Text-To-Speech and sound files cannot be used at the same time.</source>
        <oldsource>Click here to toggle sound notification for %1 events.&lt;br /&gt;If checked, Mumble uses a soundfile predefined by you to indicate %1 events. Soundfiles and Text-To-Speech cannot be used at the same time.</oldsource>
        <translation type="unfinished"></translation>
    </message>
    <message>
        <source>Click here to toggle sound notification for %1 events.&lt;br /&gt;If checked, Mumble uses a sound file predefined by you to indicate %1 events. Sound files and Text-To-Speech cannot be used at the same time.</source>
        <oldsource>Path to soundfile used for sound notifications in the case of %1 events.&lt;br /&gt;Single click to play&lt;br /&gt;Doubleclick to change&lt;br /&gt;Be sure that sound notifications for these events are enabled or this field will not have any effect.</oldsource>
        <translation type="unfinished"></translation>
    </message>
    <message>
        <source>Messages</source>
        <translation type="unfinished"></translation>
    </message>
    <message>
        <source>Message</source>
        <translation type="unfinished"></translation>
    </message>
    <message>
        <source>Console</source>
        <translation type="unfinished"></translation>
    </message>
    <message>
        <source>Notification</source>
        <translation type="unfinished"></translation>
    </message>
    <message>
        <source>Text-To-Speech</source>
        <translation type="unfinished"></translation>
    </message>
    <message>
        <source>Soundfile</source>
        <translation type="unfinished"></translation>
    </message>
    <message>
        <source>Path</source>
        <translation type="unfinished"></translation>
    </message>
    <message>
        <source>Text To Speech</source>
        <translation type="unfinished"></translation>
    </message>
    <message>
        <source>Volume</source>
        <translation type="unfinished"></translation>
    </message>
    <message>
        <source>Volume of Text-To-Speech Engine</source>
        <translation type="unfinished"></translation>
    </message>
    <message>
        <source>&lt;b&gt;This is the volume used for the speech synthesis.&lt;/b&gt;</source>
        <translation type="unfinished"></translation>
    </message>
    <message>
        <source>Length threshold</source>
        <translation type="unfinished"></translation>
    </message>
    <message>
        <source>Message length threshold for Text-To-Speech Engine</source>
        <translation type="unfinished"></translation>
    </message>
    <message>
        <source>&lt;b&gt;This is the length threshold used for the Text-To-Speech Engine.&lt;/b&gt;&lt;br /&gt;Messages longer than this limit will not be read aloud in their full length.</source>
        <translation type="unfinished"></translation>
    </message>
    <message>
        <source> Characters</source>
        <translation type="unfinished"></translation>
    </message>
    <message>
        <source>Whisper</source>
        <translation type="unfinished"></translation>
    </message>
    <message>
        <source>If checked you will only hear whispers from users you added to your friend list.</source>
        <translation type="unfinished"></translation>
    </message>
    <message>
        <source>Only accept whispers from friends</source>
        <translation type="unfinished"></translation>
    </message>
    <message>
        <source>If enabled text messages you send will be read back to you with TTS</source>
        <translation type="unfinished"></translation>
    </message>
    <message>
        <source>Read back own messages</source>
        <translation type="unfinished"></translation>
    </message>
    <message>
        <source>Chat Log</source>
        <translation type="unfinished"></translation>
    </message>
    <message>
        <source>Maximum chat length</source>
        <translation type="unfinished"></translation>
    </message>
    <message>
        <source>Unlimited</source>
        <translation type="unfinished"></translation>
    </message>
    <message>
        <source> Lines</source>
        <translation type="unfinished"></translation>
    </message>
    <message>
        <source>Highlight</source>
        <translation type="unfinished"></translation>
    </message>
    <message>
        <source>If enabled, TTS will not dictate the message scope.</source>
        <translation type="unfinished"></translation>
    </message>
    <message>
        <source>Omit Message Scope</source>
        <translation type="unfinished"></translation>
    </message>
    <message>
        <source>If enabled, TTS will not dictate the message author.</source>
        <translation type="unfinished"></translation>
    </message>
    <message>
        <source>Omit Message Author</source>
        <translation type="unfinished"></translation>
    </message>
    <message>
        <source>If checked the time at the beginning of a message will be displayed in the 24-hour format.

The setting only applies for new messages, the already shown ones will retain the previous time format.</source>
        <translation type="unfinished"></translation>
    </message>
    <message>
        <source>Use 24-hour clock</source>
        <translation type="unfinished"></translation>
    </message>
    <message>
        <source>How far individual messages are spaced out from one another.</source>
        <translation type="unfinished"></translation>
    </message>
    <message>
        <source>Message margins</source>
        <translation type="unfinished"></translation>
    </message>
</context>
<context>
    <name>LookConfig</name>
    <message>
        <source>System default</source>
        <translation type="unfinished"></translation>
    </message>
    <message>
        <source>None</source>
        <translation type="unfinished"></translation>
    </message>
    <message>
        <source>Only with users</source>
        <translation type="unfinished"></translation>
    </message>
    <message>
        <source>All</source>
        <translation type="unfinished"></translation>
    </message>
    <message>
        <source>Ask</source>
        <translation type="unfinished"></translation>
    </message>
    <message>
        <source>Do Nothing</source>
        <translation type="unfinished"></translation>
    </message>
    <message>
        <source>Move</source>
        <translation type="unfinished"></translation>
    </message>
    <message>
        <source>&lt;a href=&quot;%1&quot;&gt;Browse&lt;/a&gt;</source>
        <extracomment>This link is located next to the theme heading in the ui config and opens the user theme directory</extracomment>
        <translation type="unfinished"></translation>
    </message>
    <message>
        <source>User Interface</source>
        <translation type="unfinished"></translation>
    </message>
    <message>
        <source>This sets which channels to automatically expand. &lt;i&gt;None&lt;/i&gt; and &lt;i&gt;All&lt;/i&gt; will expand no or all channels, while &lt;i&gt;Only with users&lt;/i&gt; will expand and collapse channels as users join and leave them.</source>
        <translation type="unfinished"></translation>
    </message>
    <message>
        <source>List users above subchannels (requires restart).</source>
        <translation type="unfinished"></translation>
    </message>
    <message>
        <source>&lt;b&gt;If set, users will be shown above subchannels in the channel view.&lt;/b&gt;&lt;br /&gt;A restart of Mumble is required to see the change.</source>
        <translation type="unfinished"></translation>
    </message>
    <message>
        <source>Users above Channels</source>
        <translation type="unfinished"></translation>
    </message>
    <message>
        <source>&lt;b&gt;If set, will verify you want to quit if connected.&lt;/b&gt;</source>
        <translation type="unfinished"></translation>
    </message>
    <message>
        <source>Show number of users in each channel</source>
        <translation type="unfinished"></translation>
    </message>
    <message>
        <source>Show channel user count</source>
        <translation type="unfinished"></translation>
    </message>
    <message>
        <source>Language</source>
        <translation type="unfinished"></translation>
    </message>
    <message>
        <source>Language to use (requires restart)</source>
        <translation type="unfinished"></translation>
    </message>
    <message>
        <source>&lt;b&gt;This sets which language Mumble should use.&lt;/b&gt;&lt;br /&gt;You have to restart Mumble to use the new language.</source>
        <translation type="unfinished"></translation>
    </message>
    <message>
        <source>Look and Feel</source>
        <translation type="unfinished"></translation>
    </message>
    <message>
        <source>Layout</source>
        <translation type="unfinished"></translation>
    </message>
    <message>
        <source>Classic</source>
        <translation type="unfinished"></translation>
    </message>
    <message>
        <source>Stacked</source>
        <translation type="unfinished"></translation>
    </message>
    <message>
        <source>Hybrid</source>
        <translation type="unfinished"></translation>
    </message>
    <message>
        <source>Custom</source>
        <translation type="unfinished"></translation>
    </message>
    <message>
        <source>This changes the behavior when moving channels.</source>
        <translation type="unfinished"></translation>
    </message>
    <message>
        <source>This sets the behavior of channel drags; it can be used to prevent accidental dragging. &lt;i&gt;Move&lt;/i&gt; moves the channel without prompting. &lt;i&gt;Do Nothing&lt;/i&gt; does nothing and prints an error message. &lt;i&gt;Ask&lt;/i&gt; uses a message box to confirm if you really wanted to move the channel.</source>
        <oldsource>This sets the behavior of channel drags; it can be used to prevent accidental dragging. &lt;i&gt;Move Channel&lt;/i&gt; moves the channel without prompting. &lt;i&gt;Do Nothing&lt;/i&gt; does nothing and prints an error message. &lt;i&gt;Ask&lt;/i&gt; uses a message box to confirm if you really wanted to move the channel.</oldsource>
        <translation type="unfinished"></translation>
    </message>
    <message>
        <source>Expand</source>
        <translation type="unfinished"></translation>
    </message>
    <message>
        <source>When to automatically expand channels</source>
        <translation type="unfinished"></translation>
    </message>
    <message>
        <source>Channel Dragging</source>
        <translation type="unfinished"></translation>
    </message>
    <message>
        <source>Ask whether to close or minimize when quitting Mumble.</source>
        <translation type="unfinished"></translation>
    </message>
    <message>
        <source>Ask on quit while connected</source>
        <translation type="unfinished"></translation>
    </message>
    <message>
        <source>Always On Top</source>
        <translation type="unfinished"></translation>
    </message>
    <message>
        <source>&lt;b&gt;If set, minimizing the Mumble main window will cause it to be hidden and accessible only from the tray. Otherwise, it will be minimized as a window normally would.&lt;/b&gt;</source>
        <translation type="unfinished"></translation>
    </message>
    <message>
        <source>Hide in tray when minimized</source>
        <translation type="unfinished"></translation>
    </message>
    <message>
        <source>Hide the main Mumble window in the tray when it is minimized.</source>
        <translation type="unfinished"></translation>
    </message>
    <message>
        <source>This setting controls when the application will be always on top.</source>
        <translation type="unfinished"></translation>
    </message>
    <message>
        <source>Never</source>
        <translation type="unfinished"></translation>
    </message>
    <message>
        <source>Always</source>
        <translation type="unfinished"></translation>
    </message>
    <message>
        <source>In minimal view</source>
        <translation type="unfinished"></translation>
    </message>
    <message>
        <source>In normal view</source>
        <translation type="unfinished"></translation>
    </message>
    <message>
        <source>Displays talking status in system tray</source>
        <translation type="unfinished"></translation>
    </message>
    <message>
        <source>Show talking status in tray icon</source>
        <translation type="unfinished"></translation>
    </message>
    <message>
        <source>This setting controls in which situations the application will stay always on top. If you select &lt;i&gt;Never&lt;/i&gt; the application will not stay on top. &lt;i&gt;Always&lt;/i&gt; will always keep the application on top. &lt;i&gt;In minimal view&lt;/i&gt; / &lt;i&gt;In normal view&lt;/i&gt; will only keep the application always on top when minimal view is activated / deactivated.</source>
        <translation type="unfinished"></translation>
    </message>
    <message>
        <source>Show context menu in menu bar</source>
        <translation type="unfinished"></translation>
    </message>
    <message>
        <source>Apply some high contrast optimizations for visually impaired users</source>
        <translation type="unfinished"></translation>
    </message>
    <message>
        <source>Optimize for high contrast</source>
        <translation type="unfinished"></translation>
    </message>
    <message>
        <source>Application</source>
        <translation type="unfinished"></translation>
    </message>
    <message>
        <source>Adds user and channel context menus into the menu bar</source>
        <translation type="unfinished"></translation>
    </message>
    <message>
        <source>Tray Icon</source>
        <translation type="unfinished"></translation>
    </message>
    <message>
        <source>Channel Tree</source>
        <translation type="unfinished"></translation>
    </message>
    <message>
        <source>Use selected item as the chat bar target</source>
        <translation type="unfinished"></translation>
    </message>
    <message>
        <source>Filter automatically hides empty channels</source>
        <translation type="unfinished"></translation>
    </message>
    <message>
        <source>Show transmit mode dropdown in toolbar</source>
        <translation type="unfinished"></translation>
    </message>
    <message>
        <source>Theme</source>
        <translation type="unfinished"></translation>
    </message>
    <message>
        <source>Theme to use to style the user interface</source>
        <translation type="unfinished"></translation>
    </message>
    <message>
        <source>&lt;b&gt;Configures which theme the Mumble user interface should be styled with&lt;/b&gt;&lt;br /&gt;Mumble will pick up themes from certain directories and display them in this list. The one you select will be used to customize the visual appearance of Mumble. This includes colors, icons and more.</source>
        <translation type="unfinished"></translation>
    </message>
    <message>
        <source>User Dragging</source>
        <translation type="unfinished"></translation>
    </message>
    <message>
        <source>This changes the behavior when moving users.</source>
        <translation type="unfinished"></translation>
    </message>
    <message>
        <source>This sets the behavior of user drags; it can be used to prevent accidental dragging. &lt;i&gt;Move&lt;/i&gt; moves the user without prompting. &lt;i&gt;Do Nothing&lt;/i&gt; does nothing and prints an error message. &lt;i&gt;Ask&lt;/i&gt; uses a message box to confirm if you really wanted to move the user.</source>
        <translation type="unfinished"></translation>
    </message>
    <message>
        <source>&lt;b&gt;Enable Developer menu&lt;/b&gt;&lt;br /&gt;This enables the &quot;Developer&quot;-menu in Mumble. This menu is used for developer-specific features, such as the Developer Console.</source>
        <translation type="unfinished"></translation>
    </message>
    <message>
        <source>Enable Developer menu</source>
        <translation type="unfinished"></translation>
    </message>
    <message>
        <source>When in custom layout mode, checking this disables rearranging.</source>
        <translation type="unfinished"></translation>
    </message>
    <message>
        <source>Lock layout</source>
        <translation type="unfinished"></translation>
    </message>
    <message>
        <source>Talking UI</source>
        <translation type="unfinished"></translation>
    </message>
    <message>
        <source>A user that is silent for the given amount of seconds will be removed from the Talkin UI.</source>
        <translation type="unfinished"></translation>
    </message>
    <message>
        <source>Remove silent user after</source>
        <translation type="unfinished"></translation>
    </message>
    <message>
        <source>If this is checked, the local user (yourself) will always be visible in the TalkingUI (regardless of talking state).</source>
        <translation type="unfinished"></translation>
    </message>
    <message>
        <source>Always keep local user visible</source>
        <translation type="unfinished"></translation>
    </message>
    <message>
        <source>How many characters from the original name to display at the beginning of an abbreviated name.</source>
        <translation type="unfinished"></translation>
    </message>
    <message>
        <source>String to separate a channel name from its parent&apos;s.</source>
        <translation type="unfinished"></translation>
    </message>
    <message>
        <source>Channel separator</source>
        <translation type="unfinished"></translation>
    </message>
    <message>
        <source>Abbreviated prefix characters</source>
        <translation type="unfinished"></translation>
    </message>
    <message>
        <source>The names of how many parent channels should be included in the channel&apos;s name when displaying it in the TalkingUI?</source>
        <translation type="unfinished"></translation>
    </message>
    <message>
        <source>How many characters from the original name to display at the end of an abbreviated name.</source>
        <translation type="unfinished"></translation>
    </message>
    <message>
        <source>Abbreviated postfix characters</source>
        <translation type="unfinished"></translation>
    </message>
    <message>
        <source>Whether to also allow abbreviating the current channel of a user (instead of only its parent channels).</source>
        <translation type="unfinished"></translation>
    </message>
    <message>
        <source>Abbreviate current channel name</source>
        <translation type="unfinished"></translation>
    </message>
    <message>
        <source>Channel hierarchy depth</source>
        <translation type="unfinished"></translation>
    </message>
    <message>
        <source>String that gets used isntead of the cut-out part of an abbreviated name.</source>
        <translation type="unfinished"></translation>
    </message>
    <message>
        <source>Abbreviation replacement</source>
        <translation type="unfinished"></translation>
    </message>
    <message>
        <source>Whether the channel (hierarchy) name should be abbreviated, if it exceeds the specified maximum length.</source>
        <translation type="unfinished"></translation>
    </message>
    <message>
        <source>Abbreviate channel names</source>
        <translation type="unfinished"></translation>
    </message>
    <message>
        <source>The preferred maximum length of a channel (hierarchy) name in the Talking UI. Note that this is not a hard limit though.</source>
        <translation type="unfinished"></translation>
    </message>
    <message>
        <source>Max. channel name length</source>
        <translation type="unfinished"></translation>
    </message>
    <message>
        <source>Relative font size to use in the Talking UI in percent.</source>
        <translation type="unfinished"></translation>
    </message>
    <message>
        <source>Rel. font size (%)</source>
        <translation type="unfinished"></translation>
    </message>
</context>
<context>
    <name>MainWindow</name>
    <message>
        <source>Root</source>
        <translation type="unfinished"></translation>
    </message>
    <message>
        <source>Push-to-Talk</source>
        <comment>Global Shortcut</comment>
        <translation type="unfinished"></translation>
    </message>
    <message>
        <source>Push and hold this button to send voice.</source>
        <comment>Global Shortcut</comment>
        <translation type="unfinished"></translation>
    </message>
    <message>
        <source>This configures the push-to-talk button, and as long as you hold this button down, you will transmit voice.</source>
        <comment>Global Shortcut</comment>
        <translation type="unfinished"></translation>
    </message>
    <message>
        <source>Reset Audio Processor</source>
        <comment>Global Shortcut</comment>
        <translation type="unfinished"></translation>
    </message>
    <message>
        <source>Unlink Plugin</source>
        <comment>Global Shortcut</comment>
        <translation type="unfinished"></translation>
    </message>
    <message>
        <source>Push-to-Mute</source>
        <comment>Global Shortcut</comment>
        <translation type="unfinished"></translation>
    </message>
    <message>
        <source>Join Channel</source>
        <comment>Global Shortcut</comment>
        <translation type="unfinished"></translation>
    </message>
    <message>
        <source>Toggle Overlay</source>
        <comment>Global Shortcut</comment>
        <translation type="unfinished"></translation>
    </message>
    <message>
        <source>Toggle state of in-game overlay.</source>
        <comment>Global Shortcut</comment>
        <translation type="unfinished"></translation>
    </message>
    <message>
        <source>Toggle Minimal</source>
        <comment>Global Shortcut</comment>
        <translation type="unfinished"></translation>
    </message>
    <message>
        <source>Volume Up (+10%)</source>
        <comment>Global Shortcut</comment>
        <translation type="unfinished"></translation>
    </message>
    <message>
        <source>Volume Down (-10%)</source>
        <comment>Global Shortcut</comment>
        <translation type="unfinished"></translation>
    </message>
    <message>
        <source>Mumble</source>
        <translation type="unfinished"></translation>
    </message>
    <message>
        <source>Mumble -- %1</source>
        <translation type="unfinished"></translation>
    </message>
    <message>
        <source>&amp;Window</source>
        <translation type="unfinished"></translation>
    </message>
    <message>
        <source>Minimize</source>
        <translation type="unfinished"></translation>
    </message>
    <message>
        <source>Ctrl+M</source>
        <translation type="unfinished"></translation>
    </message>
    <message>
        <source>Close</source>
        <translation type="unfinished"></translation>
    </message>
    <message>
        <source>Mumble is currently connected to a server. Do you want to Close or Minimize it?</source>
        <translation type="unfinished"></translation>
    </message>
    <message>
        <source>Mute Self</source>
        <comment>Global Shortcut</comment>
        <translation type="unfinished"></translation>
    </message>
    <message>
        <source>Set self-mute status.</source>
        <comment>Global Shortcut</comment>
        <translation type="unfinished"></translation>
    </message>
    <message>
        <source>This will set or toggle your muted status. If you turn this off, you will also disable self-deafen.</source>
        <comment>Global Shortcut</comment>
        <translation type="unfinished"></translation>
    </message>
    <message>
        <source>Deafen Self</source>
        <comment>Global Shortcut</comment>
        <translation type="unfinished"></translation>
    </message>
    <message>
        <source>Set self-deafen status.</source>
        <comment>Global Shortcut</comment>
        <translation type="unfinished"></translation>
    </message>
    <message>
        <source>This will set or toggle your deafened status. If you turn this on, you will also enable self-mute.</source>
        <comment>Global Shortcut</comment>
        <translation type="unfinished"></translation>
    </message>
    <message>
        <source>Whisper/Shout</source>
        <oldsource>Whisper</oldsource>
        <translation type="unfinished"></translation>
    </message>
    <message>
        <source>&lt;center&gt;Not connected&lt;/center&gt;</source>
        <oldsource>Not connected</oldsource>
        <translation type="unfinished"></translation>
    </message>
    <message>
        <source>Clear</source>
        <translation type="unfinished"></translation>
    </message>
    <message>
        <source>Opening URL %1</source>
        <translation type="unfinished"></translation>
    </message>
    <message>
        <source>File does not exist</source>
        <translation type="unfinished"></translation>
    </message>
    <message>
        <source>File is not a configuration file.</source>
        <translation type="unfinished"></translation>
    </message>
    <message>
        <source>Settings merged from file.</source>
        <translation type="unfinished"></translation>
    </message>
    <message>
        <source>URL scheme is not &apos;mumble&apos;</source>
        <translation type="unfinished"></translation>
    </message>
    <message>
        <source>This version of Mumble can&apos;t handle URLs for Mumble version %1.%2.%3</source>
        <translation type="unfinished"></translation>
    </message>
    <message>
        <source>Connecting to %1</source>
        <translation type="unfinished"></translation>
    </message>
    <message>
        <source>Enter username</source>
        <translation type="unfinished"></translation>
    </message>
    <message>
        <source>Connecting to server %1.</source>
        <translation type="unfinished"></translation>
    </message>
    <message>
        <source>Reconnecting.</source>
        <translation type="unfinished"></translation>
    </message>
    <message>
        <source>Transmit Mode set to Continuous</source>
        <translation type="unfinished"></translation>
    </message>
    <message>
        <source>&lt;p&gt;%1 (%2)&lt;br /&gt;%3&lt;/p&gt;</source>
        <translation type="unfinished"></translation>
    </message>
    <message>
        <source>&lt;h2&gt;Voice channel&lt;/h2&gt;&lt;p&gt;Encrypted with 128 bit OCB-AES128&lt;br /&gt;%1 ms average latency (%4 deviation)&lt;/p&gt;</source>
        <translation type="unfinished"></translation>
    </message>
    <message>
        <source>Register yourself as %1</source>
        <translation type="unfinished"></translation>
    </message>
    <message>
        <source>&lt;p&gt;You are about to register yourself on this server. This action cannot be undone, and your username cannot be changed once this is done. You will forever be known as &apos;%1&apos; on this server.&lt;/p&gt;&lt;p&gt;Are you sure you want to register yourself?&lt;/p&gt;</source>
        <translation type="unfinished"></translation>
    </message>
    <message>
        <source>&lt;h2&gt;Version&lt;/h2&gt;&lt;p&gt;Protocol %1&lt;/p&gt;</source>
        <translation type="unfinished"></translation>
    </message>
    <message>
        <source>&lt;p&gt;No build information or OS version available&lt;/p&gt;</source>
        <translation type="unfinished"></translation>
    </message>
    <message>
        <source>The connection is encrypted and authenticated using %1 and uses %2 as the key exchange mechanism (%3)</source>
        <translation type="unfinished"></translation>
    </message>
    <message>
        <source>The connection is encrypted using %1, with %2 for message authentication and %3 as the key exchange mechanism (%4)</source>
        <translation type="unfinished"></translation>
    </message>
    <message>
        <source>The connection is secured by the cipher suite that OpenSSL identifies as %1</source>
        <translation type="unfinished"></translation>
    </message>
    <message>
        <source>&lt;p&gt;The connection provides perfect forward secrecy&lt;/p&gt;</source>
        <translation type="unfinished"></translation>
    </message>
    <message>
        <source>&lt;p&gt;The connection does not provide perfect forward secrecy&lt;/p&gt;</source>
        <translation type="unfinished"></translation>
    </message>
    <message>
        <source>&lt;h2&gt;Control channel&lt;/h2&gt;&lt;p&gt;The connection uses %1&lt;/p&gt;%2%3&lt;p&gt;%4 ms average latency (%5 deviation)&lt;/p&gt;&lt;p&gt;Remote host %6 (port %7)&lt;/p&gt;</source>
        <translation type="unfinished"></translation>
    </message>
    <message>
        <source>Voice channel is sent over control channel</source>
        <translation type="unfinished"></translation>
    </message>
    <message>
        <source>Register user %1</source>
        <translation type="unfinished"></translation>
    </message>
    <message>
        <source>&lt;p&gt;You are about to register %1 on the server. This action cannot be undone, the username cannot be changed, and as a registered user, %1 will have access to the server even if you change the server password.&lt;/p&gt;&lt;p&gt;From this point on, %1 will be authenticated with the certificate currently in use.&lt;/p&gt;&lt;p&gt;Are you sure you want to register %1?&lt;/p&gt;</source>
        <translation type="unfinished"></translation>
    </message>
    <message>
        <source>Kicking user %1</source>
        <translation type="unfinished"></translation>
    </message>
    <message>
        <source>Banning user %1</source>
        <translation type="unfinished"></translation>
    </message>
    <message>
        <source>View comment on user %1</source>
        <translation type="unfinished"></translation>
    </message>
    <message>
        <source>Message to channel %1</source>
        <translation type="unfinished"></translation>
    </message>
    <message>
        <source>Connected.</source>
        <translation type="unfinished"></translation>
    </message>
    <message>
        <source>&lt;li&gt;Expected certificate digest (SHA-1):	%1&lt;/li&gt;</source>
        <translation type="unfinished"></translation>
    </message>
    <message>
        <source>Server presented a certificate which failed verification.</source>
        <translation type="unfinished"></translation>
    </message>
    <message>
        <source>&lt;p&gt;%1&lt;/p&gt;&lt;ul&gt;%2&lt;/ul&gt;&lt;p&gt;The specific errors with this certificate are:&lt;/p&gt;&lt;ol&gt;%3&lt;/ol&gt;&lt;p&gt;Do you wish to accept this certificate anyway?&lt;br /&gt;(It will also be stored so you won&apos;t be asked this again.)&lt;/p&gt;</source>
        <translation type="unfinished"></translation>
    </message>
    <message>
        <source>SSL Version mismatch</source>
        <translation type="unfinished"></translation>
    </message>
    <message>
        <source>Server connection failed.</source>
        <translation type="unfinished"></translation>
    </message>
    <message>
        <source>&lt;center&gt;Type message to channel &apos;%1&apos; here&lt;/center&gt;</source>
        <oldsource>Type message to channel &apos;%1&apos; here</oldsource>
        <translation type="unfinished"></translation>
    </message>
    <message>
        <source>&lt;center&gt;Type message to user &apos;%1&apos; here&lt;/center&gt;</source>
        <oldsource>Type message to user &apos;%1&apos; here</oldsource>
        <translation type="unfinished"></translation>
    </message>
    <message>
        <source>Choose image file</source>
        <translation type="unfinished"></translation>
    </message>
    <message>
        <source>Failed to load image</source>
        <translation type="unfinished"></translation>
    </message>
    <message>
        <source>Could not open file for reading.</source>
        <translation type="unfinished"></translation>
    </message>
    <message>
        <source>Image format not recognized.</source>
        <translation type="unfinished"></translation>
    </message>
    <message>
        <source>&amp;User</source>
        <translation type="unfinished"></translation>
    </message>
    <message>
        <source>&amp;Channel</source>
        <translation type="unfinished"></translation>
    </message>
    <message>
        <source>Use in conjunction with Whisper to.</source>
        <comment>Global Shortcut</comment>
        <translation type="unfinished"></translation>
    </message>
    <message>
        <source>This will switch the states of the in-game overlay.</source>
        <comment>Global Shortcut</comment>
        <translation type="unfinished"></translation>
    </message>
    <message>
        <source>Link Channel</source>
        <comment>Global Shortcut</comment>
        <translation type="unfinished"></translation>
    </message>
    <message>
        <source>Cycle Transmit Mode</source>
        <comment>Global Shortcut</comment>
        <translation type="unfinished"></translation>
    </message>
    <message>
        <source>Set Transmit Mode to Push-To-Talk</source>
        <comment>Global Shortcut</comment>
        <translation type="unfinished"></translation>
    </message>
    <message>
        <source>Set Transmit Mode to Continuous</source>
        <comment>Global Shortcut</comment>
        <translation type="unfinished"></translation>
    </message>
    <message>
        <source>Set Transmit Mode to VAD</source>
        <comment>Global Shortcut</comment>
        <translation type="unfinished"></translation>
    </message>
    <message>
        <source>Send Text Message</source>
        <comment>Global Shortcut</comment>
        <translation type="unfinished"></translation>
    </message>
    <message>
        <source>Send Clipboard Text Message</source>
        <comment>Global Shortcut</comment>
        <translation type="unfinished"></translation>
    </message>
    <message>
        <source>This will send your Clipboard content to the channel you are currently in.</source>
        <comment>Global Shortcut</comment>
        <translation type="unfinished"></translation>
    </message>
    <message>
        <source>Continuous</source>
        <translation type="unfinished"></translation>
    </message>
    <message>
        <source>Voice Activity</source>
        <translation type="unfinished"></translation>
    </message>
    <message>
        <source>Push-to-Talk</source>
        <translation type="unfinished"></translation>
    </message>
    <message>
        <source>Mumble - Minimal View -- %1</source>
        <translation type="unfinished"></translation>
    </message>
    <message>
        <source>Cancel</source>
        <translation type="unfinished"></translation>
    </message>
    <message>
        <source>Save Image As...</source>
        <translation type="unfinished"></translation>
    </message>
    <message>
        <source>Save Image File</source>
        <translation type="unfinished"></translation>
    </message>
    <message>
        <source>Could not save image: %1</source>
        <translation type="unfinished"></translation>
    </message>
    <message>
        <source>Change your comment</source>
        <translation type="unfinished"></translation>
    </message>
    <message>
        <source>Transmit Mode set to Voice Activity</source>
        <translation type="unfinished"></translation>
    </message>
    <message>
        <source>Transmit Mode set to Push-to-Talk</source>
        <translation type="unfinished"></translation>
    </message>
    <message>
        <source>&lt;p&gt;Connected users: %1/%2&lt;/p&gt;</source>
        <translation type="unfinished"></translation>
    </message>
    <message>
        <source>UDP Statistics</source>
        <translation type="unfinished"></translation>
    </message>
    <message>
        <source>To Server</source>
        <translation type="unfinished"></translation>
    </message>
    <message>
        <source>From Server</source>
        <translation type="unfinished"></translation>
    </message>
    <message>
        <source>Good</source>
        <translation type="unfinished"></translation>
    </message>
    <message>
        <source>Late</source>
        <translation type="unfinished"></translation>
    </message>
    <message>
        <source>Lost</source>
        <translation type="unfinished"></translation>
    </message>
    <message>
        <source>Resync</source>
        <translation type="unfinished"></translation>
    </message>
    <message>
        <source>&lt;h2&gt;Audio bandwidth&lt;/h2&gt;&lt;p&gt;Maximum %1 kbit/s&lt;br /&gt;Current %2 kbit/s&lt;br /&gt;Codec: %3&lt;/p&gt;</source>
        <translation type="unfinished"></translation>
    </message>
    <message>
        <source>Mumble Server Information</source>
        <translation type="unfinished"></translation>
    </message>
    <message>
        <source>&amp;View Certificate</source>
        <translation type="unfinished"></translation>
    </message>
    <message>
        <source>Enter reason</source>
        <translation type="unfinished"></translation>
    </message>
    <message>
        <source>Sending message to %1</source>
        <translation type="unfinished"></translation>
    </message>
    <message>
        <source>To %1: %2</source>
        <translation type="unfinished"></translation>
    </message>
    <message>
        <source>Message to %1</source>
        <translation type="unfinished"></translation>
    </message>
    <message>
        <source>Are you sure you want to reset the comment of user %1?</source>
        <translation type="unfinished"></translation>
    </message>
    <message>
        <source>Are you sure you want to reset the avatar of user %1?</source>
        <translation type="unfinished"></translation>
    </message>
    <message>
        <source>Are you sure you want to delete %1 and all its sub-channels?</source>
        <translation type="unfinished"></translation>
    </message>
    <message>
        <source>Sending message to channel %1</source>
        <translation type="unfinished"></translation>
    </message>
    <message>
        <source>Message to tree %1</source>
        <translation type="unfinished"></translation>
    </message>
    <message>
        <source>To %1 (Tree): %2</source>
        <oldsource>(Tree) %1: %2</oldsource>
        <translation type="unfinished"></translation>
    </message>
    <message>
        <source>Unmuted and undeafened.</source>
        <translation type="unfinished"></translation>
    </message>
    <message>
        <source>Unmuted.</source>
        <translation type="unfinished"></translation>
    </message>
    <message>
        <source>Muted.</source>
        <translation type="unfinished"></translation>
    </message>
    <message>
        <source>Muted and deafened.</source>
        <translation type="unfinished"></translation>
    </message>
    <message>
        <source>Deafened.</source>
        <translation type="unfinished"></translation>
    </message>
    <message>
        <source>Undeafened.</source>
        <translation type="unfinished"></translation>
    </message>
    <message>
        <source>Restart Mumble?</source>
        <translation type="unfinished"></translation>
    </message>
    <message>
        <source>Some settings will only apply after a restart of Mumble. Restart Mumble now?</source>
        <translation type="unfinished"></translation>
    </message>
    <message>
        <source>About Qt</source>
        <translation type="unfinished"></translation>
    </message>
    <message>
        <source>SSL Verification failed: %1</source>
        <translation type="unfinished"></translation>
    </message>
    <message>
        <source>&lt;li&gt;Server certificate digest (SHA-1):	%1&lt;/li&gt;</source>
        <translation type="unfinished"></translation>
    </message>
    <message>
        <source>&lt;b&gt;WARNING:&lt;/b&gt; The server presented a certificate that was different from the stored one.</source>
        <translation type="unfinished"></translation>
    </message>
    <message>
        <source>This server is using an older encryption standard, and is no longer supported by modern versions of Mumble.</source>
        <translation type="unfinished"></translation>
    </message>
    <message>
        <source>Server connection failed: %1.</source>
        <translation type="unfinished"></translation>
    </message>
    <message>
        <source>Disconnected from server.</source>
        <translation type="unfinished"></translation>
    </message>
    <message>
        <source>Invalid username</source>
        <translation type="unfinished"></translation>
    </message>
    <message>
        <source>You connected with an invalid username, please try another one.</source>
        <translation type="unfinished"></translation>
    </message>
    <message>
        <source>Username in use</source>
        <translation type="unfinished"></translation>
    </message>
    <message>
        <source>That username is already in use, please try another username.</source>
        <translation type="unfinished"></translation>
    </message>
    <message>
        <source>Wrong certificate or password</source>
        <translation type="unfinished"></translation>
    </message>
    <message>
        <source>Wrong certificate or password for registered user. If you are
certain this user is protected by a password please retry.
Otherwise abort and check your certificate and username.</source>
        <translation type="unfinished"></translation>
    </message>
    <message>
        <source>Wrong password</source>
        <translation type="unfinished"></translation>
    </message>
    <message>
        <source>Wrong server password for unregistered user account, please try again.</source>
        <translation type="unfinished"></translation>
    </message>
    <message>
        <source>Images (*.png *.jpg *.jpeg)</source>
        <translation type="unfinished"></translation>
    </message>
    <message>
        <source>C&amp;onfigure</source>
        <translation type="unfinished"></translation>
    </message>
    <message>
        <source>&amp;Help</source>
        <translation type="unfinished"></translation>
    </message>
    <message>
        <source>Log</source>
        <translation type="unfinished"></translation>
    </message>
    <message>
        <source>This shows all recent activity. Connecting to servers, errors and information messages all show up here.&lt;br /&gt;To configure exactly which messages show up here, use the &lt;b&gt;Settings&lt;/b&gt; command from the menu.</source>
        <translation type="unfinished"></translation>
    </message>
    <message>
        <source>&amp;Quit Mumble</source>
        <translation type="unfinished"></translation>
    </message>
    <message>
        <source>Closes the program</source>
        <translation type="unfinished"></translation>
    </message>
    <message>
        <source>Exits the application.</source>
        <translation type="unfinished"></translation>
    </message>
    <message>
        <source>Ctrl+Q</source>
        <translation type="unfinished"></translation>
    </message>
    <message>
        <source>Open the server connection dialog</source>
        <translation type="unfinished"></translation>
    </message>
    <message>
        <source>&amp;Disconnect</source>
        <translation type="unfinished"></translation>
    </message>
    <message>
        <source>Disconnect from server</source>
        <translation type="unfinished"></translation>
    </message>
    <message>
        <source>Disconnects you from the server.</source>
        <translation type="unfinished"></translation>
    </message>
    <message>
        <source>Show information about the server connection</source>
        <translation type="unfinished"></translation>
    </message>
    <message>
        <source>This will show extended information about the connection to the server.</source>
        <translation type="unfinished"></translation>
    </message>
    <message>
        <source>&amp;Mute</source>
        <translation type="unfinished"></translation>
    </message>
    <message>
        <source>&amp;Deafen</source>
        <translation type="unfinished"></translation>
    </message>
    <message>
        <source>&amp;Local Mute</source>
        <translation type="unfinished"></translation>
    </message>
    <message>
        <source>Send a Text Message</source>
        <translation type="unfinished"></translation>
    </message>
    <message>
        <source>Sends a text message to another user.</source>
        <translation type="unfinished"></translation>
    </message>
    <message>
        <source>Add new channel</source>
        <translation type="unfinished"></translation>
    </message>
    <message>
        <source>This adds a new sub-channel to the currently selected channel.</source>
        <translation type="unfinished"></translation>
    </message>
    <message>
        <source>Remove channel</source>
        <translation type="unfinished"></translation>
    </message>
    <message>
        <source>This removes a channel and all sub-channels.</source>
        <translation type="unfinished"></translation>
    </message>
    <message>
        <source>Edit Groups and ACL for channel</source>
        <translation type="unfinished"></translation>
    </message>
    <message>
        <source>This opens the Group and ACL dialog for the channel, to control permissions.</source>
        <translation type="unfinished"></translation>
    </message>
    <message>
        <source>&amp;Link</source>
        <translation type="unfinished"></translation>
    </message>
    <message>
        <source>Link your channel to another channel</source>
        <translation type="unfinished"></translation>
    </message>
    <message>
        <source>This is the chatbar&lt;br /&gt;If you enter text here and then press enter the text is sent to the user or channel that was selected. If nothing is selected the message is sent to your current channel.</source>
        <translation type="unfinished"></translation>
    </message>
    <message>
        <source>Chatbar</source>
        <translation type="unfinished"></translation>
    </message>
    <message>
        <source>Shows a dialog of registered servers, and also allows quick-connect.</source>
        <translation type="unfinished"></translation>
    </message>
    <message>
        <source>Kick user (with reason)</source>
        <translation type="unfinished"></translation>
    </message>
    <message>
        <source>Kick selected user off server. You&apos;ll be asked to specify a reason.</source>
        <translation type="unfinished"></translation>
    </message>
    <message>
        <source>Mute user</source>
        <translation type="unfinished"></translation>
    </message>
    <message>
        <source>Mute or unmute user on server. Unmuting a deafened user will also undeafen them.</source>
        <translation type="unfinished"></translation>
    </message>
    <message>
        <source>Kick and ban user (with reason)</source>
        <translation type="unfinished"></translation>
    </message>
    <message>
        <source>Kick and ban selected user from server. You&apos;ll be asked to specify a reason.</source>
        <translation type="unfinished"></translation>
    </message>
    <message>
        <source>Deafen user</source>
        <translation type="unfinished"></translation>
    </message>
    <message>
        <source>Deafen or undeafen user on server. Deafening a user will also mute them.</source>
        <translation type="unfinished"></translation>
    </message>
    <message>
        <source>Mute user locally</source>
        <translation type="unfinished"></translation>
    </message>
    <message>
        <source>Mute or unmute user locally. Use this on other users in the same room.</source>
        <translation type="unfinished"></translation>
    </message>
    <message>
        <source>This links your current channel to the selected channel. If users in a channel have permission to speak in the other channel, users can now hear each other. This is a permanent link, and will last until manually unlinked or the server is restarted. Please see the shortcuts for push-to-link.</source>
        <oldsource>This links your current channel to the selected channel. If they have permission to speak in the other channel, users can now hear each other. This is a permanent link, and will last until manually unlinked or the server is restarted. Please see the shortcuts for push-to-link.</oldsource>
        <translation type="unfinished"></translation>
    </message>
    <message>
        <source>&amp;Unlink</source>
        <comment>Channel</comment>
        <translation type="unfinished"></translation>
    </message>
    <message>
        <source>Unlink your channel from another channel</source>
        <translation type="unfinished"></translation>
    </message>
    <message>
        <source>This unlinks your current channel from the selected channel.</source>
        <translation type="unfinished"></translation>
    </message>
    <message>
        <source>Unlinks your channel from all linked channels.</source>
        <translation type="unfinished"></translation>
    </message>
    <message>
        <source>This unlinks your current channel (not the selected one) from all linked channels.</source>
        <translation type="unfinished"></translation>
    </message>
    <message>
        <source>&amp;Reset</source>
        <translation type="unfinished"></translation>
    </message>
    <message>
        <source>Reset audio preprocessor</source>
        <translation type="unfinished"></translation>
    </message>
    <message>
        <source>This will reset the audio preprocessor, including noise cancellation, automatic gain and voice activity detection. If something suddenly worsens the audio environment (like dropping the microphone) and it was temporary, use this to avoid having to wait for the preprocessor to readjust.</source>
        <translation type="unfinished"></translation>
    </message>
    <message>
        <source>&amp;Mute Self</source>
        <translation type="unfinished"></translation>
    </message>
    <message>
        <source>Mute yourself</source>
        <translation type="unfinished"></translation>
    </message>
    <message>
        <source>Mute or unmute yourself. When muted, you will not send any data to the server. Unmuting while deafened will also undeafen.</source>
        <translation type="unfinished"></translation>
    </message>
    <message>
        <source>&amp;Deafen Self</source>
        <translation type="unfinished"></translation>
    </message>
    <message>
        <source>Deafen yourself</source>
        <translation type="unfinished"></translation>
    </message>
    <message>
        <source>Deafen or undeafen yourself. When deafened, you will not hear anything. Deafening yourself will also mute.</source>
        <translation type="unfinished"></translation>
    </message>
    <message>
        <source>&amp;Text-To-Speech</source>
        <translation type="unfinished"></translation>
    </message>
    <message>
        <source>Toggle Text-To-Speech</source>
        <translation type="unfinished"></translation>
    </message>
    <message>
        <source>Enable or disable the text-to-speech engine. Only messages enabled for TTS in the Configuration dialog will actually be spoken.</source>
        <translation type="unfinished"></translation>
    </message>
    <message>
        <source>Display audio statistics</source>
        <translation type="unfinished"></translation>
    </message>
    <message>
        <source>Pops up a small dialog with information about your current audio input.</source>
        <translation type="unfinished"></translation>
    </message>
    <message>
        <source>Forcibly unlink plugin</source>
        <translation type="unfinished"></translation>
    </message>
    <message>
        <source>This forces the current plugin to unlink, which is handy if it is reading completely wrong data.</source>
        <translation type="unfinished"></translation>
    </message>
    <message>
        <source>Configure Mumble</source>
        <translation type="unfinished"></translation>
    </message>
    <message>
        <source>Allows you to change most settings for Mumble.</source>
        <translation type="unfinished"></translation>
    </message>
    <message>
        <source>Start the audio configuration wizard</source>
        <translation type="unfinished"></translation>
    </message>
    <message>
        <source>This will guide you through the process of configuring your audio hardware.</source>
        <translation type="unfinished"></translation>
    </message>
    <message>
        <source>&amp;What&apos;s This?</source>
        <translation type="unfinished"></translation>
    </message>
    <message>
        <source>Enter What&apos;s This? mode</source>
        <translation type="unfinished"></translation>
    </message>
    <message>
        <source>Click this to enter &quot;What&apos;s This?&quot; mode. Your cursor will turn into a question mark. Click on any button, menu choice or area to show a description of what it is.</source>
        <translation type="unfinished"></translation>
    </message>
    <message>
        <source>Information about Mumble</source>
        <translation type="unfinished"></translation>
    </message>
    <message>
        <source>Shows a small dialog with information and license for Mumble.</source>
        <translation type="unfinished"></translation>
    </message>
    <message>
        <source>Information about Speex</source>
        <translation type="unfinished"></translation>
    </message>
    <message>
        <source>Shows a small dialog with information about Speex.</source>
        <translation type="unfinished"></translation>
    </message>
    <message>
        <source>Information about Qt</source>
        <translation type="unfinished"></translation>
    </message>
    <message>
        <source>Shows a small dialog with information about Qt.</source>
        <translation type="unfinished"></translation>
    </message>
    <message>
        <source>Check for &amp;Updates</source>
        <translation type="unfinished"></translation>
    </message>
    <message>
        <source>Check for new version of Mumble</source>
        <translation type="unfinished"></translation>
    </message>
    <message>
        <source>Connects to the Mumble webpage to check if a new version is available, and notifies you with an appropriate download URL if this is the case.</source>
        <translation type="unfinished"></translation>
    </message>
    <message>
        <source>Sends a text message to all users in a channel.</source>
        <translation type="unfinished"></translation>
    </message>
    <message>
        <source>Configure certificates for strong authentication</source>
        <translation type="unfinished"></translation>
    </message>
    <message>
        <source>This starts the wizard for creating, importing and exporting certificates for authentication against servers.</source>
        <translation type="unfinished"></translation>
    </message>
    <message>
        <source>Register user on server</source>
        <translation type="unfinished"></translation>
    </message>
    <message>
        <source>This will permanently register the user on the server.</source>
        <translation type="unfinished"></translation>
    </message>
    <message>
        <source>Add &amp;Friend</source>
        <translation type="unfinished"></translation>
    </message>
    <message>
        <source>Adds a user as your friend.</source>
        <translation type="unfinished"></translation>
    </message>
    <message>
        <source>This will add the user as a friend, so you can recognize him on this and other servers.</source>
        <translation type="unfinished"></translation>
    </message>
    <message>
        <source>&amp;Remove Friend</source>
        <translation type="unfinished"></translation>
    </message>
    <message>
        <source>Removes a user from your friends.</source>
        <translation type="unfinished"></translation>
    </message>
    <message>
        <source>This will remove a user from your friends list.</source>
        <translation type="unfinished"></translation>
    </message>
    <message>
        <source>&amp;Update Friend</source>
        <translation type="unfinished"></translation>
    </message>
    <message>
        <source>Update name of your friend.</source>
        <translation type="unfinished"></translation>
    </message>
    <message>
        <source>Your friend uses a different name than what is in your database. This will update the name.</source>
        <translation type="unfinished"></translation>
    </message>
    <message>
        <source>Edit registered users list</source>
        <translation type="unfinished"></translation>
    </message>
    <message>
        <source>This opens the editor for registered users, which allow you to change their name or unregister them.</source>
        <translation type="unfinished"></translation>
    </message>
    <message>
        <source>Add or remove text-based access tokens</source>
        <translation type="unfinished"></translation>
    </message>
    <message>
        <source>&amp;Minimal View</source>
        <translation type="unfinished"></translation>
    </message>
    <message>
        <source>Toggle minimal window modes</source>
        <translation type="unfinished"></translation>
    </message>
    <message>
        <source>This will toggle minimal mode, where the log window and menu is hidden.</source>
        <translation type="unfinished"></translation>
    </message>
    <message>
        <source>You muted and deafened %1.</source>
        <translation type="unfinished"></translation>
    </message>
    <message>
        <source>You unmuted and undeafened %1.</source>
        <translation type="unfinished"></translation>
    </message>
    <message>
        <source>You undeafened %1.</source>
        <translation type="unfinished"></translation>
    </message>
    <message>
        <source>You suppressed %1.</source>
        <translation type="unfinished"></translation>
    </message>
    <message>
        <source>%1 muted and deafened by %2.</source>
        <translation type="unfinished"></translation>
    </message>
    <message>
        <source>%1 unmuted and undeafened by %2.</source>
        <translation type="unfinished"></translation>
    </message>
    <message>
        <source>%1 undeafened by %2.</source>
        <translation type="unfinished"></translation>
    </message>
    <message>
        <source>%1 suppressed by %2.</source>
        <translation type="unfinished"></translation>
    </message>
    <message>
        <source>%1 moved to %2.</source>
        <translation type="unfinished"></translation>
    </message>
    <message>
        <source>%1 moved to %2 by %3.</source>
        <translation type="unfinished"></translation>
    </message>
    <message>
        <source>%1 moved in from %2 by %3.</source>
        <translation type="unfinished"></translation>
    </message>
    <message>
        <source>%1 is now muted and deafened.</source>
        <translation type="unfinished"></translation>
    </message>
    <message>
        <source>Your account information can not be verified currently. Please try again later</source>
        <translation type="unfinished"></translation>
    </message>
    <message>
        <source>Welcome message: %1</source>
        <translation type="unfinished"></translation>
    </message>
    <message>
        <source>Mumble: %1</source>
        <translation type="unfinished"></translation>
    </message>
    <message>
        <source>You were denied %1 privileges in %2.</source>
        <translation type="unfinished"></translation>
    </message>
    <message>
        <source>%3 was denied %1 privileges in %2.</source>
        <translation type="unfinished"></translation>
    </message>
    <message>
        <source>Denied: Cannot modify SuperUser.</source>
        <translation type="unfinished"></translation>
    </message>
    <message>
        <source>Denied: Invalid channel name.</source>
        <translation type="unfinished"></translation>
    </message>
    <message>
        <source>Denied: Text message too long.</source>
        <translation type="unfinished"></translation>
    </message>
    <message>
        <source>Denied: Operation not permitted in temporary channel.</source>
        <translation type="unfinished"></translation>
    </message>
    <message>
        <source>You need a certificate to perform this operation.</source>
        <translation type="unfinished"></translation>
    </message>
    <message>
        <source>%1 does not have a certificate.</source>
        <translation type="unfinished"></translation>
    </message>
    <message>
        <source>Invalid username: %1.</source>
        <translation type="unfinished"></translation>
    </message>
    <message>
        <source>Invalid username.</source>
        <translation type="unfinished"></translation>
    </message>
    <message>
        <source>Channel is full.</source>
        <translation type="unfinished"></translation>
    </message>
    <message>
        <source>Channel nesting limit reached.</source>
        <translation type="unfinished"></translation>
    </message>
    <message>
        <source>Channel count limit reached. Need to delete channels before creating new ones.</source>
        <translation type="unfinished"></translation>
    </message>
    <message>
        <source>Permission denied.</source>
        <translation type="unfinished"></translation>
    </message>
    <message>
        <source>%1 connected and entered channel.</source>
        <translation type="unfinished"></translation>
    </message>
    <message>
        <source>%1 connected.</source>
        <translation type="unfinished"></translation>
    </message>
    <message>
        <source>%1 is now muted.</source>
        <translation type="unfinished"></translation>
    </message>
    <message>
        <source>%1 is now unmuted.</source>
        <translation type="unfinished"></translation>
    </message>
    <message>
        <source>Recording started</source>
        <translation type="unfinished"></translation>
    </message>
    <message>
        <source>Recording stopped</source>
        <translation type="unfinished"></translation>
    </message>
    <message>
        <source>%1 started recording.</source>
        <translation type="unfinished"></translation>
    </message>
    <message>
        <source>%1 stopped recording.</source>
        <translation type="unfinished"></translation>
    </message>
    <message>
        <source>You revoked your priority speaker status.</source>
        <translation type="unfinished"></translation>
    </message>
    <message>
        <source>You assumed priority speaker status.</source>
        <translation type="unfinished"></translation>
    </message>
    <message>
        <source>%1 revoked your priority speaker status.</source>
        <translation type="unfinished"></translation>
    </message>
    <message>
        <source>%1 gave you priority speaker status.</source>
        <translation type="unfinished"></translation>
    </message>
    <message>
        <source>You revoked priority speaker status for %1.</source>
        <translation type="unfinished"></translation>
    </message>
    <message>
        <source>You gave priority speaker status to %1.</source>
        <translation type="unfinished"></translation>
    </message>
    <message>
        <source>%1 revoked own priority speaker status.</source>
        <translation type="unfinished"></translation>
    </message>
    <message>
        <source>%1 assumed priority speaker status.</source>
        <translation type="unfinished"></translation>
    </message>
    <message>
        <source>%1 revoked priority speaker status for %2.</source>
        <translation type="unfinished"></translation>
    </message>
    <message>
        <source>%1 gave priority speaker status to %2.</source>
        <translation type="unfinished"></translation>
    </message>
    <message>
        <source>You were unmuted and undeafened by %1.</source>
        <translation type="unfinished"></translation>
    </message>
    <message>
        <source>You were muted by %1.</source>
        <translation type="unfinished"></translation>
    </message>
    <message>
        <source>You were undeafened by %1.</source>
        <translation type="unfinished"></translation>
    </message>
    <message>
        <source>You were suppressed.</source>
        <oldsource>You were suppressed by %1.</oldsource>
        <translation type="unfinished"></translation>
    </message>
    <message>
        <source>You were unsuppressed.</source>
        <translation type="unfinished"></translation>
    </message>
    <message>
        <source>You were unsuppressed by %1.</source>
        <translation type="unfinished"></translation>
    </message>
    <message>
        <source>You joined %1.</source>
        <translation type="unfinished"></translation>
    </message>
    <message>
        <source>You moved %1 to %2.</source>
        <translation type="unfinished"></translation>
    </message>
    <message>
        <source>%1 is recording</source>
        <translation type="unfinished"></translation>
    </message>
    <message>
        <source>%1 renamed to %2 by %3.</source>
        <translation type="unfinished"></translation>
    </message>
    <message>
        <source>%1 disconnected.</source>
        <translation type="unfinished"></translation>
    </message>
    <message>
        <source>Server</source>
        <comment>message from</comment>
        <translation type="unfinished"></translation>
    </message>
    <message>
        <source>(Tree) </source>
        <translation type="unfinished"></translation>
    </message>
    <message>
        <source>(Channel) </source>
        <translation type="unfinished"></translation>
    </message>
    <message>
        <source>(Private) </source>
        <translation type="unfinished"></translation>
    </message>
    <message>
        <source>%2%1: %3</source>
        <translation type="unfinished"></translation>
    </message>
    <message>
        <source>Failed to load Opus, it will not be available for audio encoding/decoding.</source>
        <translation type="unfinished"></translation>
    </message>
    <message>
        <source>The server requests minimum client version %1</source>
        <translation type="unfinished"></translation>
    </message>
    <message>
        <source>The server requests positional audio be enabled.</source>
        <translation type="unfinished"></translation>
    </message>
    <message>
        <source>The server requests positional audio be disabled.</source>
        <translation type="unfinished"></translation>
    </message>
    <message>
        <source>The server requests Push-to-Talk be enabled.</source>
        <translation type="unfinished"></translation>
    </message>
    <message>
        <source>The server requests Push-to-Talk be disabled.</source>
        <translation type="unfinished"></translation>
    </message>
    <message>
        <source>You were unmuted by %1.</source>
        <translation type="unfinished"></translation>
    </message>
    <message>
        <source>You muted %1.</source>
        <translation type="unfinished"></translation>
    </message>
    <message>
        <source>You unsuppressed %1.</source>
        <translation type="unfinished"></translation>
    </message>
    <message>
        <source>You unmuted %1.</source>
        <translation type="unfinished"></translation>
    </message>
    <message>
        <source>%1 muted by %2.</source>
        <translation type="unfinished"></translation>
    </message>
    <message>
        <source>%1 unsuppressed by %2.</source>
        <translation type="unfinished"></translation>
    </message>
    <message>
        <source>%1 unmuted by %2.</source>
        <translation type="unfinished"></translation>
    </message>
    <message>
        <source>Unable to find matching CELT codecs with other clients. You will not be able to talk to all users.</source>
        <translation type="unfinished"></translation>
    </message>
    <message>
        <source>You were muted and deafened by %1.</source>
        <oldsource>You were deafened by %1.</oldsource>
        <translation type="unfinished"></translation>
    </message>
    <message>
        <source>You were kicked from the server by %1: %2.</source>
        <translation type="unfinished"></translation>
    </message>
    <message>
        <source>%3 was kicked from the server by %1: %2.</source>
        <translation type="unfinished"></translation>
    </message>
    <message>
        <source>You were kicked and banned from the server by %1: %2.</source>
        <translation type="unfinished"></translation>
    </message>
    <message>
        <source>%3 was kicked and banned from the server by %1: %2.</source>
        <translation type="unfinished"></translation>
    </message>
    <message>
        <source>You were moved to %1 by %2.</source>
        <translation type="unfinished"></translation>
    </message>
    <message>
        <source>%1 entered channel.</source>
        <translation type="unfinished"></translation>
    </message>
    <message>
        <source>Server connection rejected: %1.</source>
        <translation type="unfinished"></translation>
    </message>
    <message>
        <source>Denied: %1.</source>
        <translation type="unfinished"></translation>
    </message>
    <message>
        <source>%1 renamed to %2.</source>
        <translation type="unfinished"></translation>
    </message>
    <message>
        <source>%1 left channel and disconnected.</source>
        <translation type="unfinished"></translation>
    </message>
    <message>
        <source>Message from %1</source>
        <translation type="unfinished"></translation>
    </message>
    <message>
        <source>You have User Dragging set to &quot;Do Nothing&quot; so the user wasn&apos;t moved.</source>
        <translation type="unfinished"></translation>
    </message>
    <message>
        <source>You have Channel Dragging set to &quot;Do Nothing&quot; so the channel wasn&apos;t moved.</source>
        <translation type="unfinished"></translation>
    </message>
    <message>
        <source>Unknown Channel Drag mode in UserModel::dropMimeData.</source>
        <translation type="unfinished"></translation>
    </message>
    <message>
        <source>Remote controlling Mumble:

</source>
        <translation type="unfinished"></translation>
    </message>
    <message>
        <source>Usage: mumble rpc &lt;action&gt; [options]

It is possible to remote control a running instance of Mumble by using
the &apos;mumble rpc&apos; command.

Valid actions are:
  mute
                Mute self
  unmute
                Unmute self
  togglemute
                Toggle self-mute status
  deaf
                Deafen self
  undeaf
                Undeafen self
  toggledeaf
                Toggle self-deafen status

</source>
        <translation type="unfinished"></translation>
    </message>
    <message>
        <source>Invocation</source>
        <translation type="unfinished"></translation>
    </message>
    <message>
        <source>Error: No RPC command specified</source>
        <translation type="unfinished"></translation>
    </message>
    <message>
        <source>RPC</source>
        <translation type="unfinished"></translation>
    </message>
    <message>
        <source>Welcome to Mumble.</source>
        <translation type="unfinished"></translation>
    </message>
    <message>
        <source>Skipping version check in debug mode.</source>
        <translation type="unfinished"></translation>
    </message>
    <message>
        <source>Hide Frame</source>
        <translation type="unfinished"></translation>
    </message>
    <message>
        <source>Toggle showing frame on minimal window</source>
        <translation type="unfinished"></translation>
    </message>
    <message>
        <source>This will toggle whether the minimal window should have a frame for moving and resizing.</source>
        <translation type="unfinished"></translation>
    </message>
    <message>
        <source>&amp;Unlink All</source>
        <translation type="unfinished"></translation>
    </message>
    <message>
        <source>Reset the comment of the selected user.</source>
        <translation type="unfinished"></translation>
    </message>
    <message>
        <source>&amp;Join Channel</source>
        <translation type="unfinished"></translation>
    </message>
    <message>
        <source>View comment in editor</source>
        <translation type="unfinished"></translation>
    </message>
    <message>
        <source>Query server for connection information for user</source>
        <translation type="unfinished"></translation>
    </message>
    <message>
        <source>S&amp;erver</source>
        <translation type="unfinished"></translation>
    </message>
    <message>
        <source>&amp;Self</source>
        <translation type="unfinished"></translation>
    </message>
    <message>
        <source>&amp;Unlink Plugins</source>
        <translation type="unfinished"></translation>
    </message>
    <message>
        <source>Register yourself on the server</source>
        <translation type="unfinished"></translation>
    </message>
    <message>
        <source>Change your avatar image on this server</source>
        <translation type="unfinished"></translation>
    </message>
    <message>
        <source>&amp;Remove Avatar</source>
        <translation type="unfinished"></translation>
    </message>
    <message>
        <source>Remove currently defined avatar image.</source>
        <translation type="unfinished"></translation>
    </message>
    <message>
        <source>Icon Toolbar</source>
        <translation type="unfinished"></translation>
    </message>
    <message>
        <source>Change your own comment</source>
        <translation type="unfinished"></translation>
    </message>
    <message>
        <source>Recording</source>
        <translation type="unfinished"></translation>
    </message>
    <message>
        <source>Priority Speaker</source>
        <translation type="unfinished"></translation>
    </message>
    <message>
        <source>&amp;Copy URL</source>
        <translation type="unfinished"></translation>
    </message>
    <message>
        <source>Copies a link to this channel to the clipboard.</source>
        <translation type="unfinished"></translation>
    </message>
    <message>
        <source>Ignore Messages</source>
        <translation type="unfinished"></translation>
    </message>
    <message>
        <source>Locally ignore user&apos;s text chat messages.</source>
        <translation type="unfinished"></translation>
    </message>
    <message>
        <source>Silently drops all text messages from the user.</source>
        <translation type="unfinished"></translation>
    </message>
    <message>
        <source>Edit ban list on server</source>
        <translation type="unfinished"></translation>
    </message>
    <message>
        <source>This lets you edit the server-side IP ban list.</source>
        <translation type="unfinished"></translation>
    </message>
    <message>
        <source>&amp;Filter on/off</source>
        <translation type="unfinished"></translation>
    </message>
    <message>
        <source>Toggle the channel filter (Ctrl+F)</source>
        <translation type="unfinished"></translation>
    </message>
    <message>
        <source>Enable or disable the filtering of select channels.
By default all empty channels will be filtered.
You can mark additional channels for filtering from
the channel&apos;s context menu.</source>
        <translation type="unfinished"></translation>
    </message>
    <message>
        <source>Ctrl+F</source>
        <translation type="unfinished"></translation>
    </message>
    <message>
        <source>&amp;Hide Channel when Filtering</source>
        <translation type="unfinished"></translation>
    </message>
    <message>
        <source>Reset the avatar of the selected user.</source>
        <translation type="unfinished"></translation>
    </message>
    <message>
        <source>Locally adjust the user&apos;s speech volume.</source>
        <translation type="unfinished"></translation>
    </message>
    <message>
        <source>Opens a dialog with a volume slider. Use this on other users in the same room.</source>
        <translation type="unfinished"></translation>
    </message>
    <message>
        <source>&amp;Developer</source>
        <translation type="unfinished"></translation>
    </message>
    <message>
        <source>&amp;Hide Mumble</source>
        <translation type="unfinished"></translation>
    </message>
    <message>
        <source>Hides the main Mumble window.</source>
        <translation type="unfinished"></translation>
    </message>
    <message>
        <source>Hides the main Mumble window. Restore by clicking on the tray icon or starting Mumble again.</source>
        <translation type="unfinished"></translation>
    </message>
    <message>
        <source>Show the Developer Console</source>
        <translation type="unfinished"></translation>
    </message>
    <message>
        <source>Shows the Mumble Developer Console, where Mumble&apos;s log output can be inspected.</source>
        <translation type="unfinished"></translation>
    </message>
    <message>
        <source>&amp;Connect...</source>
        <translation type="unfinished"></translation>
    </message>
    <message>
        <source>&amp;Ban list...</source>
        <translation type="unfinished"></translation>
    </message>
    <message>
        <source>&amp;Information...</source>
        <translation type="unfinished"></translation>
    </message>
    <message>
        <source>&amp;Kick...</source>
        <translation type="unfinished"></translation>
    </message>
    <message>
        <source>&amp;Ban...</source>
        <translation type="unfinished"></translation>
    </message>
    <message>
        <source>Local Volume Adjustment...</source>
        <translation type="unfinished"></translation>
    </message>
    <message>
        <source>Send &amp;Message...</source>
        <translation type="unfinished"></translation>
    </message>
    <message>
        <source>&amp;Add...</source>
        <translation type="unfinished"></translation>
    </message>
    <message>
        <source>&amp;Remove...</source>
        <translation type="unfinished"></translation>
    </message>
    <message>
        <source>&amp;Edit...</source>
        <translation type="unfinished"></translation>
    </message>
    <message>
        <source>Audio S&amp;tatistics...</source>
        <translation type="unfinished"></translation>
    </message>
    <message>
        <source>&amp;Settings...</source>
        <translation type="unfinished"></translation>
    </message>
    <message>
        <source>&amp;Audio Wizard...</source>
        <translation type="unfinished"></translation>
    </message>
    <message>
        <source>Developer &amp;Console...</source>
        <translation type="unfinished"></translation>
    </message>
    <message>
        <source>&amp;About...</source>
        <translation type="unfinished"></translation>
    </message>
    <message>
        <source>About &amp;Speex...</source>
        <translation type="unfinished"></translation>
    </message>
    <message>
        <source>About &amp;Qt...</source>
        <translation type="unfinished"></translation>
    </message>
    <message>
        <source>&amp;Certificate Wizard...</source>
        <translation type="unfinished"></translation>
    </message>
    <message>
        <source>&amp;Register...</source>
        <translation type="unfinished"></translation>
    </message>
    <message>
        <source>Registered &amp;Users...</source>
        <translation type="unfinished"></translation>
    </message>
    <message>
        <source>Change &amp;Avatar...</source>
        <translation type="unfinished"></translation>
    </message>
    <message>
        <source>&amp;Access Tokens...</source>
        <translation type="unfinished"></translation>
    </message>
    <message>
        <source>Reset &amp;Comment...</source>
        <translation type="unfinished"></translation>
    </message>
    <message>
        <source>Reset &amp;Avatar...</source>
        <translation type="unfinished"></translation>
    </message>
    <message>
        <source>View Comment...</source>
        <translation type="unfinished"></translation>
    </message>
    <message>
        <source>&amp;Change Comment...</source>
        <translation type="unfinished"></translation>
    </message>
    <message>
        <source>R&amp;egister...</source>
        <translation type="unfinished"></translation>
    </message>
    <message>
        <source>Show</source>
        <translation type="unfinished"></translation>
    </message>
    <message>
        <source>Shows the main Mumble window.</source>
        <translation type="unfinished"></translation>
    </message>
    <message>
        <source>Server sync protocol violation. No user profile received.</source>
        <translation type="unfinished"></translation>
    </message>
    <message>
        <source>Protocol violation. Server sent remove for occupied channel.</source>
        <translation type="unfinished"></translation>
    </message>
    <message>
        <source>Listen to channel</source>
        <translation type="unfinished"></translation>
    </message>
    <message>
        <source>Listen to this channel without joining it</source>
        <translation type="unfinished"></translation>
    </message>
    <message>
        <source>Locally adjust the volume for this virtual ear.</source>
        <translation type="unfinished"></translation>
    </message>
    <message>
        <source>&amp;Listener</source>
        <translation type="unfinished"></translation>
    </message>
    <message>
        <source>No action available...</source>
        <translation type="unfinished"></translation>
    </message>
    <message>
        <source>Unable to %1 into %2 - Adding the respective access (password) token might grant you access.</source>
        <translation type="unfinished"></translation>
    </message>
    <message>
        <source>No more listeners allowed in this channel.</source>
        <translation type="unfinished"></translation>
    </message>
    <message>
        <source>You are not allowed to listen to more channels than you currently are.</source>
        <translation type="unfinished"></translation>
    </message>
    <message>
        <source>You started listening to %1</source>
        <translation type="unfinished"></translation>
    </message>
    <message>
        <source>%1 started listening to your channel</source>
        <translation type="unfinished"></translation>
    </message>
    <message>
        <source>You stopped listening to %1</source>
        <translation type="unfinished"></translation>
    </message>
    <message>
        <source>%1 stopped listening to your channel</source>
        <translation type="unfinished"></translation>
    </message>
    <message>
        <source>Talking UI</source>
        <translation type="unfinished"></translation>
    </message>
    <message>
        <source>Toggles the visibility of the TalkingUI.</source>
        <translation type="unfinished"></translation>
    </message>
    <message>
        <source>Join user&apos;s channel</source>
        <translation type="unfinished"></translation>
    </message>
    <message>
        <source>Joins the channel of this user.</source>
        <translation type="unfinished"></translation>
    </message>
    <message>
        <source>Usage: mumble [options] [&lt;url&gt; | &lt;plugin_list&gt;]

&lt;url&gt; specifies a URL to connect to after startup instead of showing
the connection window, and has the following form:
mumble://[&lt;username&gt;[:&lt;password&gt;]@]&lt;host&gt;[:&lt;port&gt;][/&lt;channel&gt;[/&lt;subchannel&gt;...]][?version=&lt;x.y.z&gt;]

&lt;plugin_list&gt; is a list of plugin files that shall be installed
The version query parameter has to be set in order to invoke the
correct client version. It currently defaults to 1.2.0.

Valid options are:
  -h, --help    Show this help text and exit.
  -m, --multiple
                Allow multiple instances of the client to be started.
  -n, --noidentity
                Suppress loading of identity files (i.e., certificates.)
  -jn, --jackname
                Set custom Jack client name.
  --license
                Show the Mumble license.
  --authors
                Show the Mumble authors.
  --third-party-licenses
                Show licenses for third-party software used by Mumble.

</source>
        <translation type="unfinished"></translation>
    </message>
</context>
<context>
    <name>Manual</name>
    <message>
        <source>Manual Mumble Positional Audio</source>
        <translation type="unfinished"></translation>
    </message>
    <message>
        <source>Position</source>
        <translation type="unfinished"></translation>
    </message>
    <message>
        <source>X</source>
        <translation type="unfinished"></translation>
    </message>
    <message>
        <source>Y</source>
        <translation type="unfinished"></translation>
    </message>
    <message>
        <source>Z</source>
        <translation type="unfinished"></translation>
    </message>
    <message>
        <source>m</source>
        <translation type="unfinished"></translation>
    </message>
    <message>
        <source>Heading</source>
        <translation type="unfinished"></translation>
    </message>
    <message>
        <source>Azimuth</source>
        <translation type="unfinished"></translation>
    </message>
    <message>
        <source>Elevation</source>
        <translation type="unfinished"></translation>
    </message>
    <message>
        <source>°</source>
        <translation type="unfinished"></translation>
    </message>
    <message>
        <source>Meta data</source>
        <translation type="unfinished"></translation>
    </message>
    <message>
        <source>Context</source>
        <translation type="unfinished"></translation>
    </message>
    <message>
        <source>Identity</source>
        <translation type="unfinished"></translation>
    </message>
    <message>
        <source>Set</source>
        <translation type="unfinished"></translation>
    </message>
    <message>
        <source>State</source>
        <translation type="unfinished"></translation>
    </message>
    <message>
        <source>Unhinge</source>
        <translation type="unfinished"></translation>
    </message>
    <message>
        <source>Link</source>
        <translation type="unfinished"></translation>
    </message>
    <message>
        <source>Activate</source>
        <translation type="unfinished"></translation>
    </message>
</context>
<context>
    <name>NetworkConfig</name>
    <message>
        <source>Network</source>
        <translation type="unfinished"></translation>
    </message>
    <message>
        <source>Connection</source>
        <translation type="unfinished"></translation>
    </message>
    <message>
        <source>Use TCP compatibility mode</source>
        <oldsource>Use TCP compatability mode</oldsource>
        <translation type="unfinished"></translation>
    </message>
    <message>
        <source>&lt;b&gt;Enable TCP compatibility mode&lt;/b&gt;.&lt;br /&gt;This will make Mumble use only TCP when communicating with the server. This will increase overhead and cause lost packets to produce noticeable pauses in communication, so this should only be used if you are unable to use the default (which uses UDP for voice and TCP for control).</source>
        <translation type="unfinished"></translation>
    </message>
    <message>
        <source>Reconnect when disconnected</source>
        <translation type="unfinished"></translation>
    </message>
    <message>
        <source>&lt;b&gt;Reconnect when disconnected&lt;/b&gt;.&lt;br /&gt;This will make Mumble try to automatically reconnect after 10 seconds if your server connection fails.</source>
        <translation type="unfinished"></translation>
    </message>
    <message>
        <source>Reconnect automatically</source>
        <translation type="unfinished"></translation>
    </message>
    <message>
        <source>Proxy</source>
        <translation type="unfinished"></translation>
    </message>
    <message>
        <source>Type</source>
        <translation type="unfinished"></translation>
    </message>
    <message>
        <source>Type of proxy to connect through</source>
        <translation type="unfinished"></translation>
    </message>
    <message>
        <source>Direct connection</source>
        <translation type="unfinished"></translation>
    </message>
    <message>
        <source>HTTP(S) proxy</source>
        <translation type="unfinished"></translation>
    </message>
    <message>
        <source>SOCKS5 proxy</source>
        <translation type="unfinished"></translation>
    </message>
    <message>
        <source>Hostname</source>
        <translation type="unfinished"></translation>
    </message>
    <message>
        <source>Hostname of the proxy</source>
        <translation type="unfinished"></translation>
    </message>
    <message>
        <source>Force TCP mode</source>
        <translation type="unfinished"></translation>
    </message>
    <message>
        <source>Enable QoS to prioritize packets</source>
        <translation type="unfinished"></translation>
    </message>
    <message>
        <source>This will enable QoS, which will attempt to prioritize voice packets over other traffic.</source>
        <translation type="unfinished"></translation>
    </message>
    <message>
        <source>Use Quality of Service</source>
        <translation type="unfinished"></translation>
    </message>
    <message>
        <source>Don&apos;t send certificate to server and don&apos;t save passwords. (Not saved).</source>
        <translation type="unfinished"></translation>
    </message>
    <message>
        <source>&lt;b&gt;This will suppress identity information from the client.&lt;/b&gt;&lt;p&gt;The client will not identify itself with a certificate, even if defined, and will not cache passwords for connections. This is primarily a test-option and is not saved.&lt;/p&gt;</source>
        <translation type="unfinished"></translation>
    </message>
    <message>
        <source>Suppress certificate and password storage</source>
        <translation type="unfinished"></translation>
    </message>
    <message>
        <source>&lt;b&gt;Type of proxy to connect through.&lt;/b&gt;&lt;br /&gt;This makes Mumble connect through a proxy for all outgoing connections. Note: Proxy tunneling forces Mumble into TCP compatibility mode, causing all voice data to be sent via the control channel.</source>
        <translation type="unfinished"></translation>
    </message>
    <message>
        <source>&lt;b&gt;Hostname of the proxy.&lt;/b&gt;&lt;br /&gt;This field specifies the hostname of the proxy you wish to tunnel network traffic through.</source>
        <translation type="unfinished"></translation>
    </message>
    <message>
        <source>Port</source>
        <translation type="unfinished"></translation>
    </message>
    <message>
        <source>Port number of the proxy</source>
        <translation type="unfinished"></translation>
    </message>
    <message>
        <source>&lt;b&gt;Port number of the proxy.&lt;/b&gt;&lt;br /&gt;This field specifies the port number that the proxy expects connections on.</source>
        <translation type="unfinished"></translation>
    </message>
    <message>
        <source>Username</source>
        <translation type="unfinished"></translation>
    </message>
    <message>
        <source>Username for proxy authentication</source>
        <translation type="unfinished"></translation>
    </message>
    <message>
        <source>&lt;b&gt;Username for proxy authentication.&lt;/b&gt;&lt;br /&gt;This specifies the username you use for authenticating yourself with the proxy. In case the proxy does not use authentication, or you want to connect anonymously, simply leave this field blank.</source>
        <translation type="unfinished"></translation>
    </message>
    <message>
        <source>Password</source>
        <translation type="unfinished"></translation>
    </message>
    <message>
        <source>Password for proxy authentication</source>
        <translation type="unfinished"></translation>
    </message>
    <message>
        <source>&lt;b&gt;Password for proxy authentication.&lt;/b&gt;&lt;br /&gt;This specifies the password you use for authenticating yourself with the proxy. In case the proxy does not use authentication, or you want to connect anonymously, simply leave this field blank.</source>
        <translation type="unfinished"></translation>
    </message>
    <message>
        <source>Mumble services</source>
        <translation type="unfinished"></translation>
    </message>
    <message>
        <source>Check for new releases of Mumble automatically.</source>
        <translation type="unfinished"></translation>
    </message>
    <message>
        <source>This will check for new releases of Mumble every time you start the program, and notify you if one is available.</source>
        <translation type="unfinished"></translation>
    </message>
    <message>
        <source>Check for application updates on startup</source>
        <translation type="unfinished"></translation>
    </message>
    <message>
        <source>Check for new releases of plugins automatically.</source>
        <translation type="unfinished"></translation>
    </message>
    <message>
        <source>This will check for new releases of plugins every time you start the program, and download them automatically.</source>
        <translation type="unfinished"></translation>
    </message>
    <message>
        <source>&lt;b&gt;Submit anonymous statistics.&lt;/b&gt;&lt;br /&gt;Mumble has a small development team, and as such needs to focus its development where it is needed most. By submitting a bit of statistics you help the project determine where to focus development.</source>
        <translation type="unfinished"></translation>
    </message>
    <message>
        <source>Submit anonymous statistics to the Mumble project</source>
        <translation type="unfinished"></translation>
    </message>
    <message>
        <source>Submit anonymous statistics</source>
        <translation type="unfinished"></translation>
    </message>
    <message>
        <source>Reconnect to last used server when starting Mumble</source>
        <translation type="unfinished"></translation>
    </message>
    <message>
        <source>Reconnect to last server on startup</source>
        <translation type="unfinished"></translation>
    </message>
    <message>
        <source>Privacy</source>
        <translation type="unfinished"></translation>
    </message>
    <message>
        <source>Prevent OS information being sent to Mumble servers and web servers</source>
        <translation type="unfinished"></translation>
    </message>
    <message>
        <source>&lt;b&gt;Don&apos;t send OS information to servers&lt;/b&gt;&lt;br/&gt;
Prevents the client from sending potentially identifying information about the operating system to the Mumble server and web servers.</source>
        <translation type="unfinished"></translation>
    </message>
    <message>
        <source>Do not send OS information to Mumble servers and web servers</source>
        <translation type="unfinished"></translation>
    </message>
    <message>
        <source>Check for plugin updates on startup</source>
        <translation type="unfinished"></translation>
    </message>
    <message>
        <source>Automatically download and install plugin updates</source>
        <translation type="unfinished"></translation>
    </message>
</context>
<context>
    <name>Overlay</name>
    <message>
        <source>Silent</source>
        <translation type="unfinished"></translation>
    </message>
    <message>
        <source>Talking</source>
        <translation type="unfinished"></translation>
    </message>
    <message>
        <source>Whisper</source>
        <translation type="unfinished"></translation>
    </message>
    <message>
        <source>Shout</source>
        <translation type="unfinished"></translation>
    </message>
    <message>
        <source>Channel</source>
        <translation type="unfinished"></translation>
    </message>
    <message>
        <source>Failed to create communication with overlay at %2: %1. No overlay will be available.</source>
        <translation type="unfinished"></translation>
    </message>
</context>
<context>
    <name>OverlayClient</name>
    <message>
        <source>Filter</source>
        <translation type="unfinished"></translation>
    </message>
    <message>
        <source>Only talking</source>
        <translation type="unfinished"></translation>
    </message>
    <message>
        <source>Talking and recently active</source>
        <translation type="unfinished"></translation>
    </message>
    <message>
        <source>All in current channel</source>
        <translation type="unfinished"></translation>
    </message>
    <message>
        <source>All in linked channels</source>
        <translation type="unfinished"></translation>
    </message>
    <message>
        <source>Always show yourself</source>
        <translation type="unfinished"></translation>
    </message>
    <message>
        <source>Configure recently active time (%1 seconds)...</source>
        <translation type="unfinished"></translation>
    </message>
    <message>
        <source>Columns</source>
        <translation type="unfinished"></translation>
    </message>
    <message>
        <source>Sort</source>
        <translation type="unfinished"></translation>
    </message>
    <message>
        <source>Alphabetically</source>
        <translation type="unfinished"></translation>
    </message>
    <message>
        <source>Last state change</source>
        <translation type="unfinished"></translation>
    </message>
    <message>
        <source>Edit...</source>
        <translation type="unfinished"></translation>
    </message>
    <message>
        <source>Reset Zoom</source>
        <translation type="unfinished"></translation>
    </message>
    <message>
        <source>Configure recently active time</source>
        <translation type="unfinished"></translation>
    </message>
    <message>
        <source>Amount of seconds users remain active after talking:</source>
        <translation type="unfinished"></translation>
    </message>
</context>
<context>
    <name>OverlayConfig</name>
    <message>
        <source>To move the users, drag the little red dot.</source>
        <translation type="unfinished"></translation>
    </message>
    <message>
        <source>To resize the users, mouse wheel over a user.</source>
        <oldsource>To resize the users, mousewheel over a user.</oldsource>
        <translation type="unfinished"></translation>
    </message>
    <message>
        <source>For more options, right click a user.</source>
        <oldsource>For more options, rightclick a user.</oldsource>
        <translation type="unfinished"></translation>
    </message>
    <message>
        <source>Launcher Filter</source>
        <translation type="unfinished"></translation>
    </message>
    <message>
        <source>Overlay</source>
        <translation type="unfinished"></translation>
    </message>
    <message>
        <source>Choose executable</source>
        <translation type="unfinished"></translation>
    </message>
    <message>
        <source>Choose application</source>
        <translation type="unfinished"></translation>
    </message>
    <message>
        <source>Choose path</source>
        <translation type="unfinished"></translation>
    </message>
    <message>
        <source>Load Overlay Presets</source>
        <translation type="unfinished"></translation>
    </message>
    <message>
        <source>Mumble overlay presets (*.mumblelay)</source>
        <translation type="unfinished"></translation>
    </message>
    <message>
        <source>Save Overlay Presets</source>
        <translation type="unfinished"></translation>
    </message>
    <message>
        <source>Options</source>
        <translation type="unfinished"></translation>
    </message>
    <message>
        <source>Enable overlay.</source>
        <translation type="unfinished"></translation>
    </message>
    <message>
        <source>Enable Overlay</source>
        <translation type="unfinished"></translation>
    </message>
    <message>
        <source>This sets whether the overlay is enabled or not. This setting is only checked when applications are started, so make sure Mumble is running and this option is on before you start the application.&lt;br /&gt;Please note that if you start Mumble after starting the application, or if you disable the overlay while the application is running, there is no safe way to restart the overlay without also restarting the application.</source>
        <oldsource>This sets whether the overlay is enabled or not. This setting is only checked when applications are started, so make sure Mumble is running and this option is on before you start the application.&lt;br /&gt;Please note that if you start the application after starting Mumble, or if you disable the overlay while running, there is no safe way to restart the overlay without also restarting the application.</oldsource>
        <translation type="unfinished"></translation>
    </message>
    <message>
        <source>Layout</source>
        <translation type="unfinished"></translation>
    </message>
    <message>
        <source>Blacklist</source>
        <translation type="unfinished"></translation>
    </message>
    <message>
        <source>Whitelist</source>
        <translation type="unfinished"></translation>
    </message>
    <message>
        <source>Uninstall Overlay</source>
        <translation type="unfinished"></translation>
    </message>
    <message>
        <source>Overlay Installation</source>
        <translation type="unfinished"></translation>
    </message>
    <message>
        <source>Mumble has detected that you do not have the Mumble Overlay installed.

Click the button below to install the overlay.</source>
        <translation type="unfinished"></translation>
    </message>
    <message>
        <source>Install Mumble Overlay</source>
        <translation type="unfinished"></translation>
    </message>
    <message>
        <source>Overlay Upgrade</source>
        <translation type="unfinished"></translation>
    </message>
    <message>
        <source>Mumble has detected an old version of the overlay support files installed on your computer.

To upgrade these files to their latest versions, click the button below.</source>
        <translation type="unfinished"></translation>
    </message>
    <message>
        <source>Upgrade Mumble Overlay</source>
        <translation type="unfinished"></translation>
    </message>
    <message>
        <source>Display a frame counter in the overlay</source>
        <translation type="unfinished"></translation>
    </message>
    <message>
        <source>Show FPS counter</source>
        <translation type="unfinished"></translation>
    </message>
    <message>
        <source>Load an overlay preset from file</source>
        <translation type="unfinished"></translation>
    </message>
    <message>
        <source>Load…</source>
        <translation type="unfinished"></translation>
    </message>
    <message>
        <source>Save your overlay settings to file</source>
        <translation type="unfinished"></translation>
    </message>
    <message>
        <source>Save…</source>
        <translation type="unfinished"></translation>
    </message>
    <message>
        <source>Set the overlay font.</source>
        <translation type="unfinished"></translation>
    </message>
    <message>
        <source>Set the overlay text color.</source>
        <translation type="unfinished"></translation>
    </message>
    <message>
        <source>Color</source>
        <translation type="unfinished"></translation>
    </message>
    <message>
        <source>Remove</source>
        <translation type="unfinished"></translation>
    </message>
    <message>
        <source>Font</source>
        <translation type="unfinished"></translation>
    </message>
    <message>
        <source>FPS and Clock Display</source>
        <translation type="unfinished"></translation>
    </message>
    <message>
        <source>Display a clock in the overlay showing the current local time (system time).</source>
        <translation type="unfinished"></translation>
    </message>
    <message>
        <source>Show Clock</source>
        <translation type="unfinished"></translation>
    </message>
    <message>
        <source>Overlay Exceptions</source>
        <translation type="unfinished"></translation>
    </message>
    <message>
        <source>Overlay Exception Mode</source>
        <translation type="unfinished"></translation>
    </message>
    <message>
        <source>Allowed launchers</source>
        <translation type="unfinished"></translation>
    </message>
    <message>
        <source>Add</source>
        <translation type="unfinished"></translation>
    </message>
    <message>
        <source>Allowed programs</source>
        <translation type="unfinished"></translation>
    </message>
    <message>
        <source>Allowed paths</source>
        <translation type="unfinished"></translation>
    </message>
    <message>
        <source>Blacklisted programs</source>
        <translation type="unfinished"></translation>
    </message>
</context>
<context>
    <name>OverlayEditor</name>
    <message>
        <source>State</source>
        <translation type="unfinished"></translation>
    </message>
    <message>
        <source>User is not talking</source>
        <translation type="unfinished"></translation>
    </message>
    <message>
        <source>Passive</source>
        <translation type="unfinished"></translation>
    </message>
    <message>
        <source>User is talking in your channel or a linked channel</source>
        <translation type="unfinished"></translation>
    </message>
    <message>
        <source>Talking</source>
        <translation type="unfinished"></translation>
    </message>
    <message>
        <source>User is whispering to you privately</source>
        <translation type="unfinished"></translation>
    </message>
    <message>
        <source>Private Whisper</source>
        <translation type="unfinished"></translation>
    </message>
    <message>
        <source>User is shouting to your channel</source>
        <translation type="unfinished"></translation>
    </message>
    <message>
        <source>Channel Whisper</source>
        <translation type="unfinished"></translation>
    </message>
    <message>
        <source>Zoom</source>
        <translation type="unfinished"></translation>
    </message>
    <message>
        <source>Zoom Factor</source>
        <translation type="unfinished"></translation>
    </message>
    <message>
        <source>Enabled Elements</source>
        <translation type="unfinished"></translation>
    </message>
    <message>
        <source>User avatar, chosen by each user</source>
        <translation type="unfinished"></translation>
    </message>
    <message>
        <source>Avatar</source>
        <translation type="unfinished"></translation>
    </message>
    <message>
        <source>User&apos;s name</source>
        <translation type="unfinished"></translation>
    </message>
    <message>
        <source>Username</source>
        <translation type="unfinished"></translation>
    </message>
    <message>
        <source>Name of user&apos;s channel, if outside your current channel</source>
        <translation type="unfinished"></translation>
    </message>
    <message>
        <source>Channel</source>
        <translation type="unfinished"></translation>
    </message>
    <message>
        <source>Muted or deafened</source>
        <translation type="unfinished"></translation>
    </message>
    <message>
        <source>Mute state</source>
        <translation type="unfinished"></translation>
    </message>
    <message>
        <source>Bounding box, automatically shrunk to minimum size to contain all visible elements</source>
        <translation type="unfinished"></translation>
    </message>
    <message>
        <source>Bounding box</source>
        <translation type="unfinished"></translation>
    </message>
    <message>
        <source>Overlay Editor</source>
        <translation type="unfinished"></translation>
    </message>
</context>
<context>
    <name>OverlayEditorScene</name>
    <message>
        <source>Layout preset</source>
        <translation type="unfinished"></translation>
    </message>
    <message>
        <source>Large square avatar</source>
        <translation type="unfinished"></translation>
    </message>
    <message>
        <source>Avatar and Name</source>
        <translation type="unfinished"></translation>
    </message>
    <message>
        <source>User Opacity</source>
        <translation type="unfinished"></translation>
    </message>
    <message>
        <source>%1%</source>
        <translation type="unfinished"></translation>
    </message>
    <message>
        <source>Object Opacity</source>
        <translation type="unfinished"></translation>
    </message>
    <message>
        <source>Alignment</source>
        <translation type="unfinished"></translation>
    </message>
    <message>
        <source>Left</source>
        <translation type="unfinished"></translation>
    </message>
    <message>
        <source>Center</source>
        <translation type="unfinished"></translation>
    </message>
    <message>
        <source>Right</source>
        <translation type="unfinished"></translation>
    </message>
    <message>
        <source>Top</source>
        <translation type="unfinished"></translation>
    </message>
    <message>
        <source>Bottom</source>
        <translation type="unfinished"></translation>
    </message>
    <message>
        <source>Color...</source>
        <translation type="unfinished"></translation>
    </message>
    <message>
        <source>Font...</source>
        <translation type="unfinished"></translation>
    </message>
    <message>
        <source>Bounding box</source>
        <translation type="unfinished"></translation>
    </message>
    <message>
        <source>Pen width</source>
        <translation type="unfinished"></translation>
    </message>
    <message>
        <source>Padding</source>
        <translation type="unfinished"></translation>
    </message>
    <message>
        <source>Pen color</source>
        <translation type="unfinished"></translation>
    </message>
    <message>
        <source>Fill color</source>
        <translation type="unfinished"></translation>
    </message>
    <message>
        <source>Pick pen color</source>
        <translation type="unfinished"></translation>
    </message>
    <message>
        <source>Pick fill color</source>
        <translation type="unfinished"></translation>
    </message>
    <message>
        <source>Pick color</source>
        <translation type="unfinished"></translation>
    </message>
    <message>
        <source>Pick font</source>
        <translation type="unfinished"></translation>
    </message>
</context>
<context>
    <name>PluginConfig</name>
    <message>
        <source>Plugins</source>
        <translation type="unfinished"></translation>
    </message>
    <message>
        <source>Plugin has no configure function.</source>
        <translation type="unfinished"></translation>
    </message>
    <message>
        <source>Plugin has no about function.</source>
        <translation type="unfinished"></translation>
    </message>
    <message>
        <source>Options</source>
        <translation type="unfinished"></translation>
    </message>
    <message>
        <source>Enable plugins and transmit positional information</source>
        <translation type="unfinished"></translation>
    </message>
    <message>
        <source>This allows plugins for supported games to fetch your in-game position and transmit it with each voice packet. This enables other users to hear your voice in-game from the direction your character is in relation to their own.</source>
        <translation type="unfinished"></translation>
    </message>
    <message>
        <source>Link to Game and Transmit Position</source>
        <translation type="unfinished"></translation>
    </message>
    <message>
        <source>Reloads all plugins</source>
        <translation type="unfinished"></translation>
    </message>
    <message>
        <source>This rescans and reloads plugins. Use this if you just added or changed a plugin to the plugins directory.</source>
        <translation type="unfinished"></translation>
    </message>
    <message>
        <source>&amp;Reload plugins</source>
        <translation type="unfinished"></translation>
    </message>
    <message>
        <source>Information about plugin</source>
        <translation type="unfinished"></translation>
    </message>
    <message>
        <source>This shows a small information message about the plugin.</source>
        <translation type="unfinished"></translation>
    </message>
    <message>
        <source>&amp;About</source>
        <translation type="unfinished"></translation>
    </message>
    <message>
        <source>Show configuration page of plugin</source>
        <translation type="unfinished"></translation>
    </message>
    <message>
        <source>This shows the configuration page of the plugin, if any.</source>
        <translation type="unfinished"></translation>
    </message>
    <message>
        <source>&amp;Configure</source>
        <translation type="unfinished"></translation>
    </message>
    <message>
        <source>Name</source>
        <translation type="unfinished"></translation>
    </message>
    <message>
        <source>Enable</source>
        <translation type="unfinished"></translation>
    </message>
    <message>
        <source>PA</source>
        <translation type="unfinished"></translation>
    </message>
    <message>
        <source>KeyEvents</source>
<<<<<<< HEAD
=======
        <translation type="unfinished"></translation>
    </message>
</context>
<context>
    <name>PluginInstaller</name>
    <message>
        <source>PluginInstaller</source>
        <translation type="unfinished"></translation>
    </message>
    <message>
        <source>You are about to install the plugin listed below. Do you wish to proceed?</source>
        <translation type="unfinished"></translation>
    </message>
    <message>
        <source>&lt;html&gt;&lt;head/&gt;&lt;body&gt;&lt;p&gt;&lt;span style=&quot; font-weight:600;&quot;&gt;Name:&lt;/span&gt;&lt;/p&gt;&lt;/body&gt;&lt;/html&gt;</source>
        <translation type="unfinished"></translation>
    </message>
    <message>
        <source>&lt;html&gt;&lt;head/&gt;&lt;body&gt;&lt;p&gt;&lt;span style=&quot; font-weight:600;&quot;&gt;Version:&lt;/span&gt;&lt;/p&gt;&lt;/body&gt;&lt;/html&gt;</source>
        <translation type="unfinished"></translation>
    </message>
    <message>
        <source>&lt;html&gt;&lt;head/&gt;&lt;body&gt;&lt;p&gt;&lt;span style=&quot; font-weight:600;&quot;&gt;Author(s):&lt;/span&gt;&lt;/p&gt;&lt;/body&gt;&lt;/html&gt;</source>
        <translation type="unfinished"></translation>
    </message>
    <message>
        <source>&lt;html&gt;&lt;head/&gt;&lt;body&gt;&lt;p&gt;&lt;span style=&quot; font-weight:600;&quot;&gt;Description:&lt;/span&gt;&lt;/p&gt;&lt;/body&gt;&lt;/html&gt;</source>
        <translation type="unfinished"></translation>
    </message>
    <message>
        <source>&amp;No</source>
        <translation type="unfinished"></translation>
    </message>
    <message>
        <source>&amp;Yes</source>
>>>>>>> 4a4ea922
        <translation type="unfinished"></translation>
    </message>
</context>
<context>
<<<<<<< HEAD
    <name>PluginInstaller</name>
    <message>
        <source>PluginInstaller</source>
        <translation type="unfinished"></translation>
    </message>
    <message>
        <source>You are about to install the plugin listed below. Do you wish to proceed?</source>
        <translation type="unfinished"></translation>
    </message>
    <message>
        <source>&lt;html&gt;&lt;head/&gt;&lt;body&gt;&lt;p&gt;&lt;span style=&quot; font-weight:600;&quot;&gt;Name:&lt;/span&gt;&lt;/p&gt;&lt;/body&gt;&lt;/html&gt;</source>
        <translation type="unfinished"></translation>
    </message>
    <message>
        <source>&lt;html&gt;&lt;head/&gt;&lt;body&gt;&lt;p&gt;&lt;span style=&quot; font-weight:600;&quot;&gt;Version:&lt;/span&gt;&lt;/p&gt;&lt;/body&gt;&lt;/html&gt;</source>
        <translation type="unfinished"></translation>
    </message>
    <message>
        <source>&lt;html&gt;&lt;head/&gt;&lt;body&gt;&lt;p&gt;&lt;span style=&quot; font-weight:600;&quot;&gt;Author(s):&lt;/span&gt;&lt;/p&gt;&lt;/body&gt;&lt;/html&gt;</source>
        <translation type="unfinished"></translation>
    </message>
    <message>
        <source>&lt;html&gt;&lt;head/&gt;&lt;body&gt;&lt;p&gt;&lt;span style=&quot; font-weight:600;&quot;&gt;Description:&lt;/span&gt;&lt;/p&gt;&lt;/body&gt;&lt;/html&gt;</source>
        <translation type="unfinished"></translation>
    </message>
    <message>
        <source>&amp;No</source>
        <translation type="unfinished"></translation>
    </message>
    <message>
        <source>&amp;Yes</source>
        <translation type="unfinished"></translation>
    </message>
</context>
<context>
    <name>PluginUpdater</name>
    <message>
        <source>PluginUpdater</source>
        <translation type="unfinished"></translation>
    </message>
    <message>
        <source>The following plugins can be updated.</source>
        <translation type="unfinished"></translation>
    </message>
    <message>
        <source>Select all</source>
        <translation type="unfinished"></translation>
    </message>
    <message>
        <source>Plugin</source>
        <translation type="unfinished"></translation>
    </message>
    <message>
=======
    <name>PluginUpdater</name>
    <message>
        <source>PluginUpdater</source>
        <translation type="unfinished"></translation>
    </message>
    <message>
        <source>The following plugins can be updated.</source>
        <translation type="unfinished"></translation>
    </message>
    <message>
        <source>Select all</source>
        <translation type="unfinished"></translation>
    </message>
    <message>
        <source>Plugin</source>
        <translation type="unfinished"></translation>
    </message>
    <message>
>>>>>>> 4a4ea922
        <source>Download-URL</source>
        <translation type="unfinished"></translation>
    </message>
    <message>
        <source>Do you want to update the selected plugins?</source>
        <translation type="unfinished"></translation>
    </message>
</context>
<context>
    <name>PortAudioSystem</name>
    <message>
        <source>Default device</source>
        <translation type="unfinished"></translation>
    </message>
</context>
<context>
    <name>PulseAudioSystem</name>
    <message>
        <source>Default Input</source>
        <translation type="unfinished"></translation>
    </message>
    <message>
        <source>Default Output</source>
        <translation type="unfinished"></translation>
    </message>
</context>
<context>
    <name>QApplication</name>
    <message>
        <source>Failed to restart mumble</source>
        <translation type="unfinished"></translation>
    </message>
    <message>
        <source>Mumble failed to restart itself. Please restart it manually.</source>
        <translation type="unfinished"></translation>
    </message>
</context>
<context>
    <name>QObject</name>
    <message>
        <source>CodecInit: Failed to load Opus, it will not be available for encoding/decoding audio.</source>
        <translation type="unfinished"></translation>
    </message>
    <message>
        <source>Talking UI</source>
        <translation type="unfinished"></translation>
    </message>
<<<<<<< HEAD
	<message>
=======
    <message>
        <source>Cancel echo from speakers</source>
        <translation type="unfinished"></translation>
    </message>
    <message>
        <source>Echo cancellation is not supported for the interface combination &quot;%1&quot; (in) and &quot;%2&quot; (out).</source>
        <translation type="unfinished"></translation>
    </message>
    <message>
>>>>>>> 4a4ea922
        <source>Unable to deactivate all requested features for plugin &quot;%1&quot;</source>
        <translation type="unfinished"></translation>
    </message>
    <message>
        <source>Unable to load plugin &quot;%1&quot;</source>
        <translation type="unfinished"></translation>
    </message>
    <message>
        <source>Whether the positional audio feature of this plugin should be enabled</source>
        <translation type="unfinished"></translation>
    </message>
    <message>
        <source>This plugin does not provide support for positional audio</source>
        <translation type="unfinished"></translation>
    </message>
    <message>
        <source>Whether this plugin has the permission to be listening to all keyboard events that occur while Mumble has focus</source>
        <translation type="unfinished"></translation>
    </message>
    <message>
        <source>Whether this plugin should be enabled</source>
        <translation type="unfinished"></translation>
    </message>
    <message>
        <source>The file &quot;%1&quot; is not a valid plugin file!</source>
        <translation type="unfinished"></translation>
    </message>
    <message>
        <source>Unable to open plugin archive &quot;%1&quot;!</source>
        <translation type="unfinished"></translation>
    </message>
    <message>
        <source>Plugin archive &quot;%1&quot; does not contain any entries!</source>
        <translation type="unfinished"></translation>
    </message>
    <message>
        <source>Found more than one plugin library for the current OS in &quot;%1&quot; (&quot;%2&quot; and &quot;%3&quot;)!</source>
        <translation type="unfinished"></translation>
    </message>
    <message>
        <source>Unable to find a plugin for this OS in &quot;%1&quot;</source>
        <translation type="unfinished"></translation>
    </message>
    <message>
        <source>Unable to extract plugin to &quot;%1&quot;</source>
        <translation type="unfinished"></translation>
    </message>
    <message>
        <source>Unable to load plugin &quot;%1&quot; - check the plugin interface!</source>
        <translation type="unfinished"></translation>
    </message>
    <message>
        <source>Unable to delete old plugin at &quot;%1&quot;</source>
        <translation type="unfinished"></translation>
    </message>
    <message>
        <source>Unable to copy plugin library from &quot;%1&quot; to &quot;%2&quot;</source>
        <translation type="unfinished"></translation>
    </message>
    <message>
        <source>Unable to move plugin library to &quot;%1&quot;</source>
        <translation type="unfinished"></translation>
    </message>
    <message>
        <source>%1 lost link</source>
        <translation type="unfinished"></translation>
    </message>
    <message>
        <source>%1 linked</source>
        <translation type="unfinished"></translation>
    </message>
    <message>
        <source>Plugin &quot;%1&quot; encountered a permanent error in positional data gathering</source>
        <translation type="unfinished"></translation>
    </message>
    <message>
        <source>Non-plugin found in plugin directory: &quot;%1&quot;</source>
        <translation type="unfinished"></translation>
    </message>
    <message>
        <source>Failed at loading manual plugin: %1</source>
        <translation type="unfinished"></translation>
    </message>
    <message>
        <source>Unable to download plugin update for &quot;%1&quot; from &quot;%2&quot; (%3)</source>
        <translation type="unfinished"></translation>
    </message>
    <message>
        <source>PluginUpdater: Download URL &quot;%1&quot; doesn&apos;t contain a filename!</source>
        <translation type="unfinished"></translation>
    </message>
    <message>
        <source>Successfully updated plugin &quot;%1&quot;</source>
        <translation type="unfinished"></translation>
    </message>
    <message>
        <source>Downloaded update for plugin %1 to &quot;%2&quot;</source>
        <translation type="unfinished"></translation>
    </message>
</context>
<context>
    <name>RichTextEditor</name>
    <message>
        <source>Failed to load image</source>
        <translation type="unfinished"></translation>
    </message>
    <message>
        <source>Image file too large to embed in document. Please use images smaller than %1 kB.</source>
        <translation type="unfinished"></translation>
    </message>
    <message>
        <source>Message is too long.</source>
        <translation type="unfinished"></translation>
    </message>
    <message>
        <source>Display</source>
        <translation type="unfinished"></translation>
    </message>
    <message>
        <source>Source Text</source>
        <translation type="unfinished"></translation>
    </message>
    <message>
        <source>&amp;Bold</source>
        <translation type="unfinished"></translation>
    </message>
    <message>
        <source>Ctrl+B</source>
        <translation type="unfinished"></translation>
    </message>
    <message>
        <source>&amp;Italic</source>
        <translation type="unfinished"></translation>
    </message>
    <message>
        <source>Italic</source>
        <translation type="unfinished"></translation>
    </message>
    <message>
        <source>Ctrl+I</source>
        <translation type="unfinished"></translation>
    </message>
    <message>
        <source>Underline</source>
        <translation type="unfinished"></translation>
    </message>
    <message>
        <source>Ctrl+U</source>
        <translation type="unfinished"></translation>
    </message>
    <message>
        <source>Color</source>
        <translation type="unfinished"></translation>
    </message>
    <message>
        <source>Insert Link</source>
        <translation type="unfinished"></translation>
    </message>
    <message>
        <source>Ctrl+L</source>
        <translation type="unfinished"></translation>
    </message>
    <message>
        <source>Insert Image</source>
        <translation type="unfinished"></translation>
    </message>
</context>
<context>
    <name>RichTextEditorLink</name>
    <message>
        <source>Add Link</source>
        <translation type="unfinished"></translation>
    </message>
    <message>
        <source>URL</source>
        <translation type="unfinished"></translation>
    </message>
    <message>
        <source>Text</source>
        <translation type="unfinished"></translation>
    </message>
</context>
<context>
    <name>ServerHandler</name>
    <message>
        <source>Unable to resolve hostname</source>
        <translation type="unfinished"></translation>
    </message>
    <message>
        <source>Server is not responding to TCP pings</source>
        <translation type="unfinished"></translation>
    </message>
    <message>
        <source>UDP packets cannot be sent to or received from the server. Switching to TCP mode.</source>
        <translation type="unfinished"></translation>
    </message>
    <message>
        <source>UDP packets cannot be sent to the server. Switching to TCP mode.</source>
        <translation type="unfinished"></translation>
    </message>
    <message>
        <source>UDP packets cannot be received from the server. Switching to TCP mode.</source>
        <translation type="unfinished"></translation>
    </message>
    <message>
        <source>UDP packets can be sent to and received from the server. Switching back to UDP mode.</source>
        <translation type="unfinished"></translation>
    </message>
    <message>
        <source>Connection timed out</source>
        <translation type="unfinished"></translation>
    </message>
</context>
<context>
    <name>ServerView</name>
    <message>
        <source>Favorite</source>
        <translation type="unfinished"></translation>
    </message>
    <message>
        <source>LAN</source>
        <translation type="unfinished"></translation>
    </message>
    <message>
        <source>Public Internet</source>
        <translation type="unfinished"></translation>
    </message>
    <message>
        <source>Unknown</source>
        <translation type="unfinished"></translation>
    </message>
    <message>
        <source>Africa</source>
        <translation type="unfinished"></translation>
    </message>
    <message>
        <source>Asia</source>
        <translation type="unfinished"></translation>
    </message>
    <message>
        <source>North America</source>
        <translation type="unfinished"></translation>
    </message>
    <message>
        <source>South America</source>
        <translation type="unfinished"></translation>
    </message>
    <message>
        <source>Europe</source>
        <translation type="unfinished"></translation>
    </message>
    <message>
        <source>Oceania</source>
        <translation type="unfinished"></translation>
    </message>
</context>
<context>
    <name>ShortcutActionWidget</name>
    <message>
        <source>Unassigned</source>
        <translation type="unfinished"></translation>
    </message>
</context>
<context>
    <name>ShortcutDelegate</name>
    <message>
        <source>On</source>
        <translation type="unfinished"></translation>
    </message>
    <message>
        <source>Off</source>
        <translation type="unfinished"></translation>
    </message>
    <message>
        <source>Toggle</source>
        <translation type="unfinished"></translation>
    </message>
    <message>
        <source>Unassigned</source>
        <translation type="unfinished"></translation>
    </message>
</context>
<context>
    <name>ShortcutKeyWidget</name>
    <message>
        <source>Press Shortcut</source>
        <translation type="unfinished"></translation>
    </message>
</context>
<context>
    <name>ShortcutTargetDialog</name>
    <message>
        <source>Root</source>
        <translation type="unfinished"></translation>
    </message>
    <message>
        <source>Parent</source>
        <translation type="unfinished"></translation>
    </message>
    <message>
        <source>Current</source>
        <translation type="unfinished"></translation>
    </message>
    <message>
        <source>Subchannel #%1</source>
        <translation type="unfinished"></translation>
    </message>
</context>
<context>
    <name>ShortcutTargetWidget</name>
    <message>
        <source>...</source>
        <translation type="unfinished"></translation>
    </message>
    <message>
        <source>, </source>
        <translation type="unfinished"></translation>
    </message>
    <message>
        <source>Root</source>
        <translation type="unfinished"></translation>
    </message>
    <message>
        <source>Parent</source>
        <translation type="unfinished"></translation>
    </message>
    <message>
        <source>Current</source>
        <translation type="unfinished"></translation>
    </message>
    <message>
        <source>Subchannel #%1</source>
        <translation type="unfinished"></translation>
    </message>
    <message>
        <source>Invalid</source>
        <translation type="unfinished"></translation>
    </message>
    <message>
        <source>Empty</source>
        <oldsource>&lt;Empty&gt;</oldsource>
        <translation type="unfinished"></translation>
    </message>
    <message>
        <source>Current selection</source>
        <translation type="unfinished"></translation>
    </message>
</context>
<context>
    <name>ShortcutToggleWidget</name>
    <message>
        <source>Off</source>
        <translation type="unfinished"></translation>
    </message>
    <message>
        <source>Toggle</source>
        <translation type="unfinished"></translation>
    </message>
    <message>
        <source>On</source>
        <translation type="unfinished"></translation>
    </message>
</context>
<context>
    <name>TextMessage</name>
    <message>
        <source>Enter text</source>
        <translation type="unfinished"></translation>
    </message>
    <message>
        <source>If checked the message is recursively sent to all subchannels</source>
        <translation type="unfinished"></translation>
    </message>
    <message>
        <source>Send recursively to subchannels</source>
        <translation type="unfinished"></translation>
    </message>
</context>
<context>
    <name>Tokens</name>
    <message>
        <source>Empty Token</source>
        <translation type="unfinished"></translation>
    </message>
    <message>
        <source>Mumble - Access Tokens</source>
        <translation type="unfinished"></translation>
    </message>
    <message>
        <source>List of access tokens on current server</source>
        <translation type="unfinished"></translation>
    </message>
    <message>
        <source>&lt;b&gt;This is an editable list of access tokens on the connected server.&lt;/b&gt;
&lt;br /&gt;
An access token is a text string, which can be used as a password for very simple access management on channels. Mumble will remember the tokens you&apos;ve used and resend them to the server next time you reconnect, so you don&apos;t have to enter these every time.
</source>
        <translation type="unfinished"></translation>
    </message>
    <message>
        <source>Add a token</source>
        <translation type="unfinished"></translation>
    </message>
    <message>
        <source>&amp;Add</source>
        <translation type="unfinished"></translation>
    </message>
    <message>
        <source>Remove a token</source>
        <translation type="unfinished"></translation>
    </message>
    <message>
        <source>&amp;Remove</source>
        <translation type="unfinished"></translation>
    </message>
</context>
<context>
    <name>UserEdit</name>
    <message>
        <source>Registered Users</source>
        <translation type="unfinished"></translation>
    </message>
    <message>
        <source>Remove</source>
        <translation type="unfinished"></translation>
    </message>
    <message>
        <source>Rename</source>
        <translation type="unfinished"></translation>
    </message>
    <message>
        <source>Who are you looking for?</source>
        <translation type="unfinished"></translation>
    </message>
    <message>
        <source>Days</source>
        <translation type="unfinished"></translation>
    </message>
    <message>
        <source>Weeks</source>
        <translation type="unfinished"></translation>
    </message>
    <message>
        <source>Months</source>
        <translation type="unfinished"></translation>
    </message>
    <message>
        <source>Years</source>
        <translation type="unfinished"></translation>
    </message>
    <message>
        <source>Inactive for</source>
        <translation type="unfinished"></translation>
    </message>
    <message numerus="yes">
        <source>Registered users: %n account(s)</source>
        <translation type="unfinished">
            <numerusform></numerusform><numerusform></numerusform>
        </translation>
    </message>
</context>
<context>
    <name>UserInformation</name>
    <message>
        <source>User Information</source>
        <translation type="unfinished"></translation>
    </message>
    <message>
        <source>Connection Information</source>
        <translation type="unfinished"></translation>
    </message>
    <message>
        <source>Version</source>
        <translation type="unfinished"></translation>
    </message>
    <message>
        <source>OS</source>
        <translation type="unfinished"></translation>
    </message>
    <message>
        <source>Certificate</source>
        <translation type="unfinished"></translation>
    </message>
    <message>
        <source>IP Address</source>
        <translation type="unfinished"></translation>
    </message>
    <message>
        <source>CELT Versions</source>
        <translation type="unfinished"></translation>
    </message>
    <message>
        <source>Details...</source>
        <translation type="unfinished"></translation>
    </message>
    <message>
        <source>Ping Statistics</source>
        <translation type="unfinished"></translation>
    </message>
    <message>
        <source>Pings received</source>
        <translation type="unfinished"></translation>
    </message>
    <message>
        <source>Average ping</source>
        <translation type="unfinished"></translation>
    </message>
    <message>
        <source>TCP (Control)</source>
        <translation type="unfinished"></translation>
    </message>
    <message>
        <source>UDP (Voice)</source>
        <translation type="unfinished"></translation>
    </message>
    <message>
        <source>UDP Network statistics</source>
        <translation type="unfinished"></translation>
    </message>
    <message>
        <source>Good</source>
        <translation type="unfinished"></translation>
    </message>
    <message>
        <source>Late</source>
        <translation type="unfinished"></translation>
    </message>
    <message>
        <source>Lost</source>
        <translation type="unfinished"></translation>
    </message>
    <message>
        <source>Resync</source>
        <translation type="unfinished"></translation>
    </message>
    <message>
        <source>From Client</source>
        <translation type="unfinished"></translation>
    </message>
    <message>
        <source>To Client</source>
        <translation type="unfinished"></translation>
    </message>
    <message>
        <source>Connection time</source>
        <translation type="unfinished"></translation>
    </message>
    <message>
        <source>%1w</source>
        <translation type="unfinished"></translation>
    </message>
    <message>
        <source>%1d</source>
        <translation type="unfinished"></translation>
    </message>
    <message>
        <source>%1h</source>
        <translation type="unfinished"></translation>
    </message>
    <message>
        <source>%1m</source>
        <translation type="unfinished"></translation>
    </message>
    <message>
        <source>%1s</source>
        <translation type="unfinished"></translation>
    </message>
    <message>
        <source>, </source>
        <translation type="unfinished"></translation>
    </message>
    <message>
        <source>%1 (%2)</source>
        <oldsource>%1.%2.%3 (%4)</oldsource>
        <translation type="unfinished"></translation>
    </message>
    <message>
        <source>Supported</source>
        <translation type="unfinished"></translation>
    </message>
    <message>
        <source>Not Supported</source>
        <translation type="unfinished"></translation>
    </message>
    <message>
        <source>Not Reported</source>
        <translation type="unfinished"></translation>
    </message>
    <message>
        <source>%1 online (%2 idle)</source>
        <translation type="unfinished"></translation>
    </message>
    <message>
        <source>%1 online</source>
        <translation type="unfinished"></translation>
    </message>
    <message>
        <source>%1 kbit/s</source>
        <translation type="unfinished"></translation>
    </message>
    <message>
        <source>Bandwidth</source>
        <comment>GroupBox</comment>
        <translation type="unfinished"></translation>
    </message>
    <message>
        <source>Bandwidth</source>
        <comment>Label</comment>
        <translation type="unfinished"></translation>
    </message>
    <message>
        <source>Ping deviation</source>
        <translation type="unfinished"></translation>
    </message>
</context>
<context>
    <name>UserListModel</name>
    <message>
        <source>Nick</source>
        <translation type="unfinished"></translation>
    </message>
    <message>
        <source>Inactive days</source>
        <translation type="unfinished"></translation>
    </message>
    <message>
        <source>Last channel</source>
        <translation type="unfinished"></translation>
    </message>
    <message>
        <source>Last seen: %1</source>
        <translation type="unfinished"></translation>
    </message>
    <message>
        <source>Never</source>
        <translation type="unfinished"></translation>
    </message>
    <message>
        <source>Channel ID: %1</source>
        <translation type="unfinished"></translation>
    </message>
</context>
<context>
    <name>UserLocalVolumeDialog</name>
    <message>
        <source>Local volume for other users</source>
        <translation type="unfinished"></translation>
    </message>
    <message>
        <source>&lt;b&gt;Adjust the volume of other users locally&lt;/b&gt;&lt;br /&gt;Mumble supports adjusting the volume of other users locally.</source>
        <translation type="unfinished"></translation>
    </message>
    <message>
        <source>Adjusting local volume for %1</source>
        <translation type="unfinished"></translation>
    </message>
    <message>
        <source> dB</source>
        <translation type="unfinished"></translation>
    </message>
    <message>
        <source>&lt;html&gt;&lt;head/&gt;&lt;body&gt;&lt;p&gt;Use the slider or the text box to change the volume of the user.&lt;/p&gt;&lt;p&gt;&lt;span style=&quot;font-weight:600;&quot;&gt;Attention!&lt;/span&gt;&lt;/p&gt;&lt;p&gt;Increasing the volume of a user too much can permanently damage your hearing. It may also increase the background noise of the user.&lt;/p&gt;&lt;/body&gt;&lt;/html&gt;</source>
        <translation type="unfinished"></translation>
    </message>
</context>
<context>
    <name>UserModel</name>
    <message>
        <source>This is a user connected to the server. The icon to the left of the user indicates whether or not they are talking:</source>
        <translation type="unfinished"></translation>
    </message>
    <message>
        <source>Talking to your channel.</source>
        <translation type="unfinished"></translation>
    </message>
    <message>
        <source>Shouting directly to your channel.</source>
        <oldsource>Whispering directly to your channel.</oldsource>
        <translation type="unfinished"></translation>
    </message>
    <message>
        <source>Whispering directly to you.</source>
        <translation type="unfinished"></translation>
    </message>
    <message>
        <source>Not talking.</source>
        <translation type="unfinished"></translation>
    </message>
    <message>
        <source>This is a channel on the server. The icon indicates the state of the channel:</source>
        <translation type="unfinished"></translation>
    </message>
    <message>
        <source>Your current channel.</source>
        <translation type="unfinished"></translation>
    </message>
    <message>
        <source>A channel that is linked with your channel. Linked channels can talk to each other.</source>
        <translation type="unfinished"></translation>
    </message>
    <message>
        <source>A channel on the server that you are not linked to.</source>
        <translation type="unfinished"></translation>
    </message>
    <message>
        <source>This shows the flags the user has on the server, if any:</source>
        <translation type="unfinished"></translation>
    </message>
    <message>
        <source>On your friend list</source>
        <translation type="unfinished"></translation>
    </message>
    <message>
        <source>Authenticated user</source>
        <translation type="unfinished"></translation>
    </message>
    <message>
        <source>Muted (manually muted by self)</source>
        <translation type="unfinished"></translation>
    </message>
    <message>
        <source>Muted (manually muted by admin)</source>
        <translation type="unfinished"></translation>
    </message>
    <message>
        <source>Muted (not allowed to speak in current channel)</source>
        <translation type="unfinished"></translation>
    </message>
    <message>
        <source>Muted (muted by you, only on your machine)</source>
        <translation type="unfinished"></translation>
    </message>
    <message>
        <source>Muted (push-to-mute)</source>
        <translation type="unfinished"></translation>
    </message>
    <message>
        <source>Deafened (by self)</source>
        <translation type="unfinished"></translation>
    </message>
    <message>
        <source>Deafened (by admin)</source>
        <translation type="unfinished"></translation>
    </message>
    <message>
        <source>User has a new comment set (click to show)</source>
        <translation type="unfinished"></translation>
    </message>
    <message>
        <source>User has a comment set, which you&apos;ve already seen. (click to show)</source>
        <translation type="unfinished"></translation>
    </message>
    <message>
        <source>Ignoring Text Messages</source>
        <translation type="unfinished"></translation>
    </message>
    <message>
        <source>This shows the flags the channel has, if any:</source>
        <translation type="unfinished"></translation>
    </message>
    <message>
        <source>Channel has a new comment set (click to show)</source>
        <translation type="unfinished"></translation>
    </message>
    <message>
        <source>Channel has a comment set, which you&apos;ve already seen. (click to show)</source>
        <translation type="unfinished"></translation>
    </message>
    <message>
        <source>Channel will be hidden when filtering is enabled</source>
        <translation type="unfinished"></translation>
    </message>
    <message>
        <source>Name</source>
        <translation type="unfinished"></translation>
    </message>
    <message>
        <source>Flags</source>
        <translation type="unfinished"></translation>
    </message>
    <message>
        <source>Are you sure you want to drag this user?</source>
        <translation type="unfinished"></translation>
    </message>
    <message>
        <source>Are you sure you want to drag this channel?</source>
        <translation type="unfinished"></translation>
    </message>
    <message>
        <source>Cannot perform this movement automatically, please reset the numeric sorting indicators or adjust it manually.</source>
        <translation type="unfinished"></translation>
    </message>
</context>
<context>
    <name>VersionCheck</name>
    <message>
        <source>Upgrade Mumble</source>
        <translation type="unfinished"></translation>
    </message>
    <message>
        <source>A new version of Mumble has been detected and automatically downloaded. It is recommended that you either upgrade to this version, or downgrade to the latest stable release. Do you want to launch the installer now?</source>
        <translation type="unfinished"></translation>
    </message>
    <message>
        <source>Failed to launch snapshot installer.</source>
        <translation type="unfinished"></translation>
    </message>
    <message>
        <source>Corrupt download of new version detected. Automatically removed.</source>
        <translation type="unfinished"></translation>
    </message>
    <message>
        <source>Downloading new snapshot from %1 to %2</source>
        <translation type="unfinished"></translation>
    </message>
    <message>
        <source>Failed to write new version to disk.</source>
        <oldsource>Failed to write new version to disc.</oldsource>
        <translation type="unfinished"></translation>
    </message>
    <message>
        <source>Mumble failed to retrieve version information from the central server.</source>
        <translation type="unfinished"></translation>
    </message>
</context>
<context>
    <name>ViewCert</name>
    <message>
        <source>Certificate Chain Details</source>
        <translation type="unfinished"></translation>
    </message>
    <message>
        <source>Certificate chain</source>
        <translation type="unfinished"></translation>
    </message>
    <message>
        <source>Certificate details</source>
        <translation type="unfinished"></translation>
    </message>
    <message>
        <source>Common Name</source>
        <translation type="unfinished"></translation>
    </message>
    <message>
        <source>Organization</source>
        <translation type="unfinished"></translation>
    </message>
    <message>
        <source>Subunit</source>
        <translation type="unfinished"></translation>
    </message>
    <message>
        <source>Country</source>
        <translation type="unfinished"></translation>
    </message>
    <message>
        <source>Locality</source>
        <translation type="unfinished"></translation>
    </message>
    <message>
        <source>State</source>
        <translation type="unfinished"></translation>
    </message>
    <message>
        <source>Valid from: %1</source>
        <translation type="unfinished"></translation>
    </message>
    <message>
        <source>Valid to: %1</source>
        <translation type="unfinished"></translation>
    </message>
    <message>
        <source>Serial: %1</source>
        <translation type="unfinished"></translation>
    </message>
    <message>
        <source>Public Key: %1 bits %2</source>
        <translation type="unfinished"></translation>
    </message>
    <message>
        <source>RSA</source>
        <translation type="unfinished"></translation>
    </message>
    <message>
        <source>DSA</source>
        <translation type="unfinished"></translation>
    </message>
    <message>
        <source>Digest (SHA-1): %1</source>
        <translation type="unfinished"></translation>
    </message>
    <message>
        <source>Digest (SHA-256): %1</source>
        <translation type="unfinished"></translation>
    </message>
    <message>
        <source>Email: %1</source>
        <translation type="unfinished"></translation>
    </message>
    <message>
        <source>DNS: %1</source>
        <translation type="unfinished"></translation>
    </message>
    <message>
        <source>Issued by:</source>
        <translation type="unfinished"></translation>
    </message>
    <message>
        <source>Unit Name</source>
        <translation type="unfinished"></translation>
    </message>
</context>
<context>
    <name>VoiceRecorder</name>
    <message>
        <source>Recorder failed to create directory &apos;%1&apos;</source>
        <translation type="unfinished"></translation>
    </message>
    <message>
        <source>Recorder failed to open file &apos;%1&apos;</source>
        <translation type="unfinished"></translation>
    </message>
    <message>
        <source>.wav - Uncompressed</source>
        <translation type="unfinished"></translation>
    </message>
    <message>
        <source>.ogg (Vorbis) - Compressed</source>
        <translation type="unfinished"></translation>
    </message>
    <message>
        <source>.au - Uncompressed</source>
        <translation type="unfinished"></translation>
    </message>
    <message>
        <source>.flac - Lossless compressed</source>
        <translation type="unfinished"></translation>
    </message>
</context>
<context>
    <name>VoiceRecorderDialog</name>
    <message>
        <source>Recorder</source>
        <translation type="unfinished"></translation>
    </message>
    <message>
        <source>Control</source>
        <translation type="unfinished"></translation>
    </message>
    <message>
        <source>00:00:00</source>
        <translation type="unfinished"></translation>
    </message>
    <message>
        <source>&amp;Start</source>
        <translation type="unfinished"></translation>
    </message>
    <message>
        <source>S&amp;top</source>
        <translation type="unfinished"></translation>
    </message>
    <message>
        <source>Mode</source>
        <translation type="unfinished"></translation>
    </message>
    <message>
        <source>Multichannel</source>
        <translation type="unfinished"></translation>
    </message>
    <message>
        <source>Output</source>
        <translation type="unfinished"></translation>
    </message>
    <message>
        <source>Output format</source>
        <translation type="unfinished"></translation>
    </message>
    <message>
        <source>Target directory</source>
        <translation type="unfinished"></translation>
    </message>
    <message>
        <source>Filename</source>
        <translation type="unfinished"></translation>
    </message>
    <message>
        <source>&amp;Browse...</source>
        <translation type="unfinished"></translation>
    </message>
    <message>
        <source>Valid variables are:</source>
        <translation type="unfinished"></translation>
    </message>
    <message>
        <source>Inserts the user&apos;s name</source>
        <translation type="unfinished"></translation>
    </message>
    <message>
        <source>Inserts the current date</source>
        <translation type="unfinished"></translation>
    </message>
    <message>
        <source>Inserts the current time</source>
        <translation type="unfinished"></translation>
    </message>
    <message>
        <source>Inserts the hostname</source>
        <translation type="unfinished"></translation>
    </message>
    <message>
        <source>Recorder still running</source>
        <translation type="unfinished"></translation>
    </message>
    <message>
        <source>Closing the recorder without stopping it will discard unwritten audio. Do you really want to close the recorder?</source>
        <translation type="unfinished"></translation>
    </message>
    <message>
        <source>Unable to start recording. Not connected to a server.</source>
        <translation type="unfinished"></translation>
    </message>
    <message>
        <source>The server you are currently connected to is version 1.2.2 or older. For privacy reasons, recording on servers of versions older than 1.2.3 is not possible.
Please contact your server administrator for further information.</source>
        <translation type="unfinished"></translation>
    </message>
    <message>
        <source>There is already a recorder active for this server.</source>
        <translation type="unfinished"></translation>
    </message>
    <message>
        <source>Please select a recording format.</source>
        <translation type="unfinished"></translation>
    </message>
    <message>
        <source>Stopping</source>
        <translation type="unfinished"></translation>
    </message>
    <message>
        <source>Select target directory</source>
        <translation type="unfinished"></translation>
    </message>
    <message>
        <source>Downmix</source>
        <translation type="unfinished"></translation>
    </message>
</context>
<context>
    <name>WASAPIInput</name>
    <message>
        <source>Access to the microphone was denied. Please check that your operating system&apos;s microphone settings allow Mumble to use the microphone.</source>
        <translation type="unfinished"></translation>
    </message>
</context>
<context>
    <name>WASAPISystem</name>
    <message>
        <source>Default Device</source>
        <translation type="unfinished"></translation>
    </message>
</context>
<context>
    <name>qwPTTButtonWidget</name>
    <message>
        <source>Mumble PTT</source>
        <translation type="unfinished"></translation>
    </message>
    <message>
        <source>Push to talk</source>
        <translation type="unfinished"></translation>
    </message>
</context>
</TS><|MERGE_RESOLUTION|>--- conflicted
+++ resolved
@@ -3335,11 +3335,7 @@
         <source>User stopped listening to channel</source>
         <translation type="unfinished"></translation>
     </message>
-<<<<<<< HEAD
-	<message>
-=======
-    <message>
->>>>>>> 4a4ea922
+    <message>
         <source>Plugin message</source>
         <translation type="unfinished"></translation>
     </message>
@@ -6507,8 +6503,6 @@
     </message>
     <message>
         <source>KeyEvents</source>
-<<<<<<< HEAD
-=======
         <translation type="unfinished"></translation>
     </message>
 </context>
@@ -6544,43 +6538,6 @@
     </message>
     <message>
         <source>&amp;Yes</source>
->>>>>>> 4a4ea922
-        <translation type="unfinished"></translation>
-    </message>
-</context>
-<context>
-<<<<<<< HEAD
-    <name>PluginInstaller</name>
-    <message>
-        <source>PluginInstaller</source>
-        <translation type="unfinished"></translation>
-    </message>
-    <message>
-        <source>You are about to install the plugin listed below. Do you wish to proceed?</source>
-        <translation type="unfinished"></translation>
-    </message>
-    <message>
-        <source>&lt;html&gt;&lt;head/&gt;&lt;body&gt;&lt;p&gt;&lt;span style=&quot; font-weight:600;&quot;&gt;Name:&lt;/span&gt;&lt;/p&gt;&lt;/body&gt;&lt;/html&gt;</source>
-        <translation type="unfinished"></translation>
-    </message>
-    <message>
-        <source>&lt;html&gt;&lt;head/&gt;&lt;body&gt;&lt;p&gt;&lt;span style=&quot; font-weight:600;&quot;&gt;Version:&lt;/span&gt;&lt;/p&gt;&lt;/body&gt;&lt;/html&gt;</source>
-        <translation type="unfinished"></translation>
-    </message>
-    <message>
-        <source>&lt;html&gt;&lt;head/&gt;&lt;body&gt;&lt;p&gt;&lt;span style=&quot; font-weight:600;&quot;&gt;Author(s):&lt;/span&gt;&lt;/p&gt;&lt;/body&gt;&lt;/html&gt;</source>
-        <translation type="unfinished"></translation>
-    </message>
-    <message>
-        <source>&lt;html&gt;&lt;head/&gt;&lt;body&gt;&lt;p&gt;&lt;span style=&quot; font-weight:600;&quot;&gt;Description:&lt;/span&gt;&lt;/p&gt;&lt;/body&gt;&lt;/html&gt;</source>
-        <translation type="unfinished"></translation>
-    </message>
-    <message>
-        <source>&amp;No</source>
-        <translation type="unfinished"></translation>
-    </message>
-    <message>
-        <source>&amp;Yes</source>
         <translation type="unfinished"></translation>
     </message>
 </context>
@@ -6603,26 +6560,6 @@
         <translation type="unfinished"></translation>
     </message>
     <message>
-=======
-    <name>PluginUpdater</name>
-    <message>
-        <source>PluginUpdater</source>
-        <translation type="unfinished"></translation>
-    </message>
-    <message>
-        <source>The following plugins can be updated.</source>
-        <translation type="unfinished"></translation>
-    </message>
-    <message>
-        <source>Select all</source>
-        <translation type="unfinished"></translation>
-    </message>
-    <message>
-        <source>Plugin</source>
-        <translation type="unfinished"></translation>
-    </message>
-    <message>
->>>>>>> 4a4ea922
         <source>Download-URL</source>
         <translation type="unfinished"></translation>
     </message>
@@ -6670,9 +6607,6 @@
         <source>Talking UI</source>
         <translation type="unfinished"></translation>
     </message>
-<<<<<<< HEAD
-	<message>
-=======
     <message>
         <source>Cancel echo from speakers</source>
         <translation type="unfinished"></translation>
@@ -6682,7 +6616,6 @@
         <translation type="unfinished"></translation>
     </message>
     <message>
->>>>>>> 4a4ea922
         <source>Unable to deactivate all requested features for plugin &quot;%1&quot;</source>
         <translation type="unfinished"></translation>
     </message>
