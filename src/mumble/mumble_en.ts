--- conflicted
+++ resolved
@@ -6398,8 +6398,6 @@
     </message>
     <message>
         <source>KeyEvents</source>
-<<<<<<< HEAD
-=======
         <translation type="unfinished"></translation>
     </message>
 </context>
@@ -6435,43 +6433,6 @@
     </message>
     <message>
         <source>&amp;Yes</source>
->>>>>>> 070f3d9b
-        <translation type="unfinished"></translation>
-    </message>
-</context>
-<context>
-<<<<<<< HEAD
-    <name>PluginInstaller</name>
-    <message>
-        <source>PluginInstaller</source>
-        <translation type="unfinished"></translation>
-    </message>
-    <message>
-        <source>You are about to install the plugin listed below. Do you wish to proceed?</source>
-        <translation type="unfinished"></translation>
-    </message>
-    <message>
-        <source>&lt;html&gt;&lt;head/&gt;&lt;body&gt;&lt;p&gt;&lt;span style=&quot; font-weight:600;&quot;&gt;Name:&lt;/span&gt;&lt;/p&gt;&lt;/body&gt;&lt;/html&gt;</source>
-        <translation type="unfinished"></translation>
-    </message>
-    <message>
-        <source>&lt;html&gt;&lt;head/&gt;&lt;body&gt;&lt;p&gt;&lt;span style=&quot; font-weight:600;&quot;&gt;Version:&lt;/span&gt;&lt;/p&gt;&lt;/body&gt;&lt;/html&gt;</source>
-        <translation type="unfinished"></translation>
-    </message>
-    <message>
-        <source>&lt;html&gt;&lt;head/&gt;&lt;body&gt;&lt;p&gt;&lt;span style=&quot; font-weight:600;&quot;&gt;Author(s):&lt;/span&gt;&lt;/p&gt;&lt;/body&gt;&lt;/html&gt;</source>
-        <translation type="unfinished"></translation>
-    </message>
-    <message>
-        <source>&lt;html&gt;&lt;head/&gt;&lt;body&gt;&lt;p&gt;&lt;span style=&quot; font-weight:600;&quot;&gt;Description:&lt;/span&gt;&lt;/p&gt;&lt;/body&gt;&lt;/html&gt;</source>
-        <translation type="unfinished"></translation>
-    </message>
-    <message>
-        <source>&amp;No</source>
-        <translation type="unfinished"></translation>
-    </message>
-    <message>
-        <source>&amp;Yes</source>
         <translation type="unfinished"></translation>
     </message>
 </context>
@@ -6494,26 +6455,6 @@
         <translation type="unfinished"></translation>
     </message>
     <message>
-=======
-    <name>PluginUpdater</name>
-    <message>
-        <source>PluginUpdater</source>
-        <translation type="unfinished"></translation>
-    </message>
-    <message>
-        <source>The following plugins can be updated.</source>
-        <translation type="unfinished"></translation>
-    </message>
-    <message>
-        <source>Select all</source>
-        <translation type="unfinished"></translation>
-    </message>
-    <message>
-        <source>Plugin</source>
-        <translation type="unfinished"></translation>
-    </message>
-    <message>
->>>>>>> 070f3d9b
         <source>Download-URL</source>
         <translation type="unfinished"></translation>
     </message>
