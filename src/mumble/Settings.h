--- conflicted
+++ resolved
@@ -58,10 +58,7 @@
 Q_DECLARE_METATYPE(ShortcutTarget)
 
 struct PluginSetting {
-<<<<<<< HEAD
 	QString path;
-=======
->>>>>>> 4a4ea922
 	bool enabled;
 	bool positionalDataEnabled;
 	bool allowKeyboardMonitoring;
