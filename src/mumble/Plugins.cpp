--- conflicted
+++ resolved
@@ -13,10 +13,7 @@
 #include "WebFetch.h"
 #include "MumbleApplication.h"
 #include "ManualPlugin.h"
-<<<<<<< HEAD
 #include "PluginManager.h"
-#include <algorithm>
-=======
 #include "Utils.h"
 
 #include <QtCore/QLibrary>
@@ -33,7 +30,8 @@
 # include <softpub.h>
 # include <tlhelp32.h>
 #endif
->>>>>>> df62e500
+
+#include <algorithm>
 
 // We define a global macro called 'g'. This can lead to issues when included code uses 'g' as a type or parameter name (like protobuf 3.7 does). As such, for now, we have to make this our last include.
 #include "Global.h"
