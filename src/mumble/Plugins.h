// Copyright 2005-2019 The Mumble Developers. All rights reserved.
// Use of this source code is governed by a BSD-style license
// that can be found in the LICENSE file at the root of the
// Mumble source tree or at <https://www.mumble.info/LICENSE>.

#ifndef MUMBLE_MUMBLE_PLUGINS_H_
#define MUMBLE_MUMBLE_PLUGINS_H_

#include "ConfigDialog.h"

#include "ui_Plugins.h"

#ifdef Q_OS_WIN
# include "win.h"
#endif

#include <QtCore/QObject>
#include <QtCore/QMutex>
#include <QtCore/QReadWriteLock>
#include <QtCore/QUrl>
<<<<<<< HEAD
#include <QtCore/QSharedPointer>
#ifdef Q_OS_WIN
#include <windows.h>
#endif

#include "ConfigDialog.h"
#include "Plugin.h"

#include "ui_Plugins.h"
=======
>>>>>>> df62e500

struct PluginInfo;

class PluginConfig : public ConfigWidget, public Ui::PluginConfig {
	private:
		Q_OBJECT
		Q_DISABLE_COPY(PluginConfig)
	protected:
		void refillPluginList();
		const QSharedPointer<const Plugin> pluginForItem(QTreeWidgetItem *) const;
	public:
		PluginConfig(Settings &st);
		virtual QString title() const Q_DECL_OVERRIDE;
		virtual QIcon icon() const Q_DECL_OVERRIDE;
	public slots:
		void save() const Q_DECL_OVERRIDE;
		void load(const Settings &r) Q_DECL_OVERRIDE;
		void on_qpbConfig_clicked();
		void on_qpbAbout_clicked();
		void on_qpbReload_clicked();
		void on_qtwPlugins_currentItemChanged(QTreeWidgetItem *, QTreeWidgetItem *);
};

struct PluginFetchMeta;

#endif<|MERGE_RESOLUTION|>--- conflicted
+++ resolved
@@ -7,8 +7,8 @@
 #define MUMBLE_MUMBLE_PLUGINS_H_
 
 #include "ConfigDialog.h"
-
 #include "ui_Plugins.h"
+#include "Plugin.h"
 
 #ifdef Q_OS_WIN
 # include "win.h"
@@ -18,18 +18,7 @@
 #include <QtCore/QMutex>
 #include <QtCore/QReadWriteLock>
 #include <QtCore/QUrl>
-<<<<<<< HEAD
 #include <QtCore/QSharedPointer>
-#ifdef Q_OS_WIN
-#include <windows.h>
-#endif
-
-#include "ConfigDialog.h"
-#include "Plugin.h"
-
-#include "ui_Plugins.h"
-=======
->>>>>>> df62e500
 
 struct PluginInfo;
 
