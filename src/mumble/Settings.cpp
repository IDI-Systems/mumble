--- conflicted
+++ resolved
@@ -914,7 +914,6 @@
 
 	// Plugins
 	settings_ptr->beginGroup(QLatin1String("plugins"));
-<<<<<<< HEAD
 	foreach(const QString &pluginHash, settings_ptr->childGroups()) {
 		// Path separators have been converted to NULL-chars
 		PluginSetting pluginSettings;
@@ -923,14 +922,6 @@
 		pluginSettings.enabled = settings_ptr->value(pluginHash + QLatin1String("/enabled")).toBool();
 		pluginSettings.positionalDataEnabled = settings_ptr->value(pluginHash + QLatin1String("/positionalDataEnabled")).toBool();
 		qhPluginSettings.insert(pluginHash, pluginSettings);
-=======
-	foreach(const QString &savePath, settings_ptr->childKeys()) {
-		// Path separators have been converted to NULL-chars
-		QString pluginPath = savePath;
-		pluginPath.replace(QChar::Null, QDir::separator());
-
-		qhPluginSettings.insert(pluginPath, settings_ptr->value(savePath).value<PluginSetting>());
->>>>>>> 4a4ea922
 	}
 	settings_ptr->endGroup();
 
@@ -1284,7 +1275,6 @@
 	settings_ptr->endGroup();
 	
 	// Plugins
-<<<<<<< HEAD
 	
 	foreach(const QString &pluginPath, qhPluginSettings.keys()) {
 		// replace slashes with NULL-chars in order to not confuse the settings system with additional slashes
@@ -1297,15 +1287,6 @@
 		settings_ptr->setValue(QLatin1String("positionalDataEnabled"), settings.positionalDataEnabled);
 		settings_ptr->setValue(QLatin1String("allowKeyboardMonitoring"), settings.allowKeyboardMonitoring);
 		settings_ptr->endGroup();
-=======
-	settings_ptr->beginGroup(QLatin1String("plugins"));
-	foreach(const QString &pluginPath, qhPluginSettings.keys()) {
-		// replace slashes with NULL-chars in order to not confuse the settings system with additional slashes
-		QString savePath = pluginPath;
-		savePath.replace(QDir::separator(), QChar::Null);
-
-		settings_ptr->setValue(savePath, QVariant::fromValue(qhPluginSettings.value(pluginPath)));
->>>>>>> 4a4ea922
 	}
 	
 
